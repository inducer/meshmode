__copyright__ = "Copyright (C) 2020 Andreas Kloeckner"

__license__ = """
Permission is hereby granted, free of charge, to any person obtaining a copy
of this software and associated documentation files (the "Software"), to deal
in the Software without restriction, including without limitation the rights
to use, copy, modify, merge, publish, distribute, sublicense, and/or sell
copies of the Software, and to permit persons to whom the Software is
furnished to do so, subject to the following conditions:

The above copyright notice and this permission notice shall be included in
all copies or substantial portions of the Software.

THE SOFTWARE IS PROVIDED "AS IS", WITHOUT WARRANTY OF ANY KIND, EXPRESS OR
IMPLIED, INCLUDING BUT NOT LIMITED TO THE WARRANTIES OF MERCHANTABILITY,
FITNESS FOR A PARTICULAR PURPOSE AND NONINFRINGEMENT. IN NO EVENT SHALL THE
AUTHORS OR COPYRIGHT HOLDERS BE LIABLE FOR ANY CLAIM, DAMAGES OR OTHER
LIABILITY, WHETHER IN AN ACTION OF CONTRACT, TORT OR OTHERWISE, ARISING FROM,
OUT OF OR IN CONNECTION WITH THE SOFTWARE OR THE USE OR OTHER DEALINGS IN
THE SOFTWARE.
"""


import numpy as np
import numpy.linalg as la  # noqa
import pyopencl as cl
import pyopencl.array as cla  # noqa
from pytools import memoize_method, memoize_in
from pytools.obj_array import (
        flat_obj_array, make_obj_array,
        obj_array_vectorize)
from meshmode.mesh import BTAG_ALL, BTAG_NONE  # noqa
<<<<<<< HEAD
from meshmode.dof_array import DOFArray, freeze, thaw
from meshmode.array_context import (PyOpenCLArrayContext,  # noqa: F401
        PytatoArrayContext, make_loopy_program)
from time import time
import loopy as lp
=======
from meshmode.dof_array import freeze, thaw
from meshmode.array_context import PyOpenCLArrayContext, make_loopy_program
>>>>>>> 535f20a5


# Features lost vs. https://github.com/inducer/grudge:
# - dimension independence / differential geometry
# - overintegration
# - operator fusion
# - distributed-memory


# {{{ discretization

def parametrization_derivative(actx, discr):
    thawed_nodes = thaw(actx, discr.nodes())

    result = np.zeros((discr.ambient_dim, discr.dim), dtype=object)
    for iambient in range(discr.ambient_dim):
        for idim in range(discr.dim):
            result[iambient, idim] = discr.num_reference_derivative(
                    (idim,), thawed_nodes[iambient])

    return result


class DGDiscretization:
    def __init__(self, actx, mesh, order):
        self.order = order

        from meshmode.discretization import Discretization
        from meshmode.discretization.poly_element import \
                PolynomialWarpAndBlendGroupFactory
        self.group_factory = PolynomialWarpAndBlendGroupFactory(order=order)
        self.volume_discr = Discretization(actx, mesh, self.group_factory)

        assert self.volume_discr.dim == 2

    @property
    def _setup_actx(self):
        return self.volume_discr._setup_actx

    @property
    def array_context(self):
        return self.volume_discr.array_context

    @property
    def dim(self):
        return self.volume_discr.dim

    # {{{ discretizations/connections

    @memoize_method
    def boundary_connection(self, boundary_tag):
        from meshmode.discretization.connection import make_face_restriction
        return make_face_restriction(
                        self.volume_discr._setup_actx,
                        self.volume_discr,
                        self.group_factory,
                        boundary_tag=boundary_tag)

    @memoize_method
    def interior_faces_connection(self):
        from meshmode.discretization.connection import (
                make_face_restriction, FACE_RESTR_INTERIOR)
        return make_face_restriction(
                        self.volume_discr._setup_actx,
                        self.volume_discr,
                        self.group_factory,
                        FACE_RESTR_INTERIOR,
                        per_face_groups=False)

    @memoize_method
    def opposite_face_connection(self):
        from meshmode.discretization.connection import \
                make_opposite_face_connection

        return make_opposite_face_connection(
                self._setup_actx, self.interior_faces_connection())

    @memoize_method
    def all_faces_connection(self):
        from meshmode.discretization.connection import (
                make_face_restriction, FACE_RESTR_ALL)
        return make_face_restriction(
                        self.volume_discr._setup_actx,
                        self.volume_discr,
                        self.group_factory,
                        FACE_RESTR_ALL,
                        per_face_groups=False)

    @memoize_method
    def get_to_all_face_embedding(self, where):
        from meshmode.discretization.connection import \
                make_face_to_all_faces_embedding

        faces_conn = self.get_connection("vol", where)
        return make_face_to_all_faces_embedding(
                self._setup_actx, faces_conn, self.get_discr("all_faces"))

    def get_connection(self, src, tgt):
        src_tgt = (src, tgt)

        if src_tgt == ("vol", "int_faces"):
            return self.interior_faces_connection()
        elif src_tgt == ("vol", "all_faces"):
            return self.all_faces_connection()
        elif src_tgt == ("vol", BTAG_ALL):
            return self.boundary_connection(tgt)
        elif src_tgt == ("int_faces", "all_faces"):
            return self.get_to_all_face_embedding(src)
        elif src_tgt == (BTAG_ALL, "all_faces"):
            return self.get_to_all_face_embedding(src)
        else:
            raise ValueError(f"locations '{src}'->'{tgt}' not understood")

    def interp(self, src, tgt, vec):
        if isinstance(vec, np.ndarray):
            return obj_array_vectorize(
                    lambda el: self.interp(src, tgt, el), vec)

        return self.get_connection(src, tgt)(vec)

    def get_discr(self, where):
        if where == "vol":
            return self.volume_discr
        elif where == "all_faces":
            return self.all_faces_connection().to_discr
        elif where == "int_faces":
            return self.interior_faces_connection().to_discr
        elif where == BTAG_ALL:
            return self.boundary_connection(where).to_discr
        else:
            raise ValueError(f"location '{where}' not understood")

    # }}}

    @memoize_method
    def parametrization_derivative(self):
        return freeze(
                parametrization_derivative(self._setup_actx, self.volume_discr))

    @memoize_method
    def vol_jacobian(self):
        [a, b], [c, d] = thaw(self._setup_actx, self.parametrization_derivative())
        return freeze(a*d-b*c)

    @memoize_method
    def inverse_parametrization_derivative(self):
        [a, b], [c, d] = thaw(self._setup_actx, self.parametrization_derivative())

        result = np.zeros((2, 2), dtype=object)
        det = a*d-b*c
        result[0, 0] = d/det
        result[0, 1] = -b/det
        result[1, 0] = -c/det
        result[1, 1] = a/det

        return freeze(result)

    def zeros(self, actx):
        return self.volume_discr.zeros(actx)

    def grad(self, vec):
        ipder = thaw(self._setup_actx, self.inverse_parametrization_derivative())

        dref = [
                self.volume_discr.num_reference_derivative((idim,), vec)
                for idim in range(self.volume_discr.dim)]

        return make_obj_array([
            sum(dref_i*ipder_i for dref_i, ipder_i in zip(dref, ipder[iambient]))
            for iambient in range(self.volume_discr.ambient_dim)])

    def div(self, vecs):
        return sum(
                self.grad(vec_i)[i] for i, vec_i in enumerate(vecs))

    @memoize_method
    def normal(self, where):
        bdry_discr = self.get_discr(where)

        ((a,), (b,)) = parametrization_derivative(self._setup_actx, bdry_discr)

        nrm = 1/(a**2+b**2)**0.5
        return freeze(flat_obj_array(b*nrm, -a*nrm))

    @memoize_method
    def face_jacobian(self, where):
        bdry_discr = self.get_discr(where)

        ((a,), (b,)) = parametrization_derivative(self._setup_actx, bdry_discr)

        return freeze((a**2 + b**2)**0.5)

    @memoize_method
    def get_inverse_mass_matrix(self, grp, dtype):
        import modepy as mp
        matrix = mp.inverse_mass_matrix(
                grp.basis(),
                grp.unit_nodes)

        actx = self._setup_actx
        return actx.freeze(actx.from_numpy(matrix))

    def inverse_mass(self, vec):
        if isinstance(vec, np.ndarray):
            return obj_array_vectorize(
                    lambda el: self.inverse_mass(el), vec)

        @memoize_in(self, "elwise_linear_knl")
        def knl():
            return make_loopy_program(
                """{[iel,idof,j]:
                    0<=iel<nelements and
                    0<=idof<ndiscr_nodes_out and
                    0<=j<ndiscr_nodes_in}""",
                "result[iel,idof] = sum(j, mat[idof, j] * vec[iel, j])",
                name="diff")

        @memoize_in(self, "fix_params_inverse_mass_knl")
        def fix_parameters(knl, ndiscr_nodes_out, ndiscr_nodes_in):
            return lp.fix_parameters(knl,
                ndiscr_nodes_out=ndiscr_nodes_out,
                ndiscr_nodes_in=ndiscr_nodes_in)

        discr = self.volume_discr

        results = []

        for grp in discr.groups:
            matrix = self.get_inverse_mass_matrix(grp, vec.entry_dtype)

            results.append(vec.array_context.call_loopy(
                    fix_parameters(knl(), matrix.shape[0], matrix.shape[1]),
                    mat=self._setup_actx.thaw(matrix),
                    nelements=grp.nelements,
                    vec=vec[grp.index])["result"])

        result = DOFArray.from_list(self._setup_actx, results)
        vj = thaw(self._setup_actx, self.vol_jacobian())
        return result/vj

    @memoize_method
    def get_local_face_mass_matrix(self, afgrp, volgrp, dtype):
        nfaces = volgrp.mesh_el_group.nfaces
        assert afgrp.nelements == nfaces * volgrp.nelements

        matrix = np.empty(
                (volgrp.nunit_dofs,
                    nfaces,
                    afgrp.nunit_dofs),
                dtype=dtype)

        import modepy as mp
        shape = mp.Simplex(volgrp.dim)
        unit_vertices = mp.unit_vertices_for_shape(shape).T

        for face in mp.faces_for_shape(shape):
            face_vertices = unit_vertices[np.array(face.volume_vertex_indices)].T
            matrix[:, face.face_index, :] = mp.nodal_face_mass_matrix(
                    volgrp.basis(), volgrp.unit_nodes, afgrp.unit_nodes,
                    volgrp.order,
                    face_vertices)

        actx = self._setup_actx
        return actx.freeze(actx.from_numpy(matrix))

    def face_mass(self, vec):
        if isinstance(vec, np.ndarray):
            return obj_array_vectorize(lambda el: self.face_mass(el), vec)

        @memoize_in(self, "face_mass_knl")
        def knl():
            return make_loopy_program(
                """{[iel,idof,f,j]:
                    0<=iel<nelements and
                    0<=f<nfaces and
                    0<=idof<nvol_nodes and
                    0<=j<nface_nodes}""",
                "result[iel,idof] = "
                "sum(f, sum(j, mat[idof, f, j] * vec[f, iel, j]))",
                name="face_mass")

        all_faces_conn = self.get_connection("vol", "all_faces")
        all_faces_discr = all_faces_conn.to_discr
        vol_discr = all_faces_conn.from_discr

        fj = thaw(self._setup_actx, self.face_jacobian("all_faces"))
        vec = vec*fj

        assert len(all_faces_discr.groups) == len(vol_discr.groups)

        results = []

        for afgrp, volgrp in zip(all_faces_discr.groups, vol_discr.groups):
            nfaces = volgrp.mesh_el_group.nfaces

            matrix = self.get_local_face_mass_matrix(afgrp, volgrp, vec.entry_dtype)

            results.append(vec.array_context.call_loopy(knl(),
                    mat=self._setup_actx.thaw(matrix),
                    nelements=volgrp.nelements,
                    nvol_nodes=matrix.shape[0],
                    nfaces=matrix.shape[1],
                    nface_nodes=matrix.shape[2],
                    vec=self._setup_actx.np.reshape(vec[afgrp.index],
                        (nfaces, volgrp.nelements, afgrp.nunit_dofs)))["result"])

        return DOFArray.from_list(self._setup_actx, results)

# }}}


# {{{ trace pair

class TracePair:
    def __init__(self, where, interior, exterior):
        self.where = where
        self.interior = interior
        self.exterior = exterior

    def __getitem__(self, index):
        return TracePair(
                self.where,
                self.exterior[index],
                self.interior[index])

    def __len__(self):
        assert len(self.exterior) == len(self.interior)
        return len(self.exterior)

    @property
    def int(self):
        return self.interior

    @property
    def ext(self):
        return self.exterior

    @property
    def avg(self):
        return 0.5*(self.int + self.ext)


def interior_trace_pair(discr, vec):
    i = discr.interp("vol", "int_faces", vec)
    e = obj_array_vectorize(
            lambda el: discr.opposite_face_connection()(el),
            i)
    return TracePair("int_faces", i, e)

# }}}


# {{{ wave equation bits

def wave_flux(actx, discr, c, w_tpair):
    u = w_tpair[0]
    v = w_tpair[1:]

    normal = thaw(actx, discr.normal(w_tpair.where))

    flux_weak = flat_obj_array(
            np.dot(v.avg, normal),
            normal[0] * u.avg,
            normal[1] * u.avg)

    # upwind
    v_jump = np.dot(normal, v.int-v.ext)
    flux_weak -= flat_obj_array(
            0.5*(u.int-u.ext),
            0.5*normal[0]*v_jump,
            0.5*normal[1]*v_jump,
            )

    flux_strong = flat_obj_array(
            np.dot(v.int, normal),
            u.int * normal[0],
            u.int * normal[1],
            ) - flux_weak

    return discr.interp(w_tpair.where, "all_faces", c*flux_strong)


def wave_operator(actx, discr, c, w):
    u = w[0]
    v = w[1:]

    dir_u = discr.interp("vol", BTAG_ALL, u)
    dir_v = discr.interp("vol", BTAG_ALL, v)
    dir_bval = flat_obj_array(dir_u, dir_v)
    dir_bc = flat_obj_array(-dir_u, dir_v)

    return (
            - flat_obj_array(
                -c*discr.div(v),
                -c*discr.grad(u)
                )
            +  # noqa: W504
            discr.inverse_mass(
                discr.face_mass(
                    wave_flux(actx, discr, c=c,
                        w_tpair=interior_trace_pair(discr, w))
                    + wave_flux(actx, discr, c=c,
                        w_tpair=TracePair(BTAG_ALL, dir_bval, dir_bc))
                    ))
                )


# }}}


def rk4_step(y, t, h, f):
    k1 = f(t, y)
    k2 = f(t+h/2, y + h/2*k1)
    k3 = f(t+h/2, y + h/2*k2)
    k4 = f(t+h, y + h*k3)
    return y + h/6*(k1 + 2*k2 + 2*k3 + k4)


def bump(actx, discr, t=0):
    source_center = np.array([0.0, 0.05])
    source_width = 0.05
    source_omega = 3

    nodes = thaw(actx, discr.volume_discr.nodes())
    center_dist = flat_obj_array([
        nodes[0] - source_center[0],
        nodes[1] - source_center[1],
        ])

    return (
        np.cos(source_omega*t)
        * actx.np.exp(
            -np.dot(center_dist, center_dist)
            / source_width**2))


def main():
    cl_ctx = cl.create_some_context()
    queue = cl.CommandQueue(cl_ctx)

    actx = PytatoArrayContext(queue)
    # actx = PyOpenCLArrayContext(queue)

    nel_1d = 16
    from meshmode.mesh.generation import generate_regular_rect_mesh
    mesh = generate_regular_rect_mesh(
            a=(-0.5, -0.5),
            b=(0.5, 0.5),
            n=(nel_1d, nel_1d))

    order = 3

    # no deep meaning here, just a fudge factor
    dt = 0.75/(nel_1d*order**2)

    print("%d elements" % mesh.nelements)

    discr = DGDiscretization(actx, mesh, order=order)

    fields = thaw(actx, freeze(flat_obj_array(
            bump(actx, discr),
            [discr.zeros(actx) for i in range(discr.dim)]
            )))

    def rhs(t, w):
        return wave_operator(actx, discr, c=1, w=w)

    A = actx.compile(lambda y: rk4_step(y, 0, dt, rhs), fields)

    t = 0
    t_final = 3
    istep = 0

    start = time()
    while t < t_final:
        fields = A(fields)
        t += dt
        istep += 1

    end = time()

    print(istep, t, la.norm(actx.to_numpy(fields[0][0])))
    print(f"Exec time of a timestep = {(end-start)/istep}")


if __name__ == "__main__":
    main()

# vim: foldmethod=marker<|MERGE_RESOLUTION|>--- conflicted
+++ resolved
@@ -30,16 +30,11 @@
         flat_obj_array, make_obj_array,
         obj_array_vectorize)
 from meshmode.mesh import BTAG_ALL, BTAG_NONE  # noqa
-<<<<<<< HEAD
 from meshmode.dof_array import DOFArray, freeze, thaw
 from meshmode.array_context import (PyOpenCLArrayContext,  # noqa: F401
         PytatoArrayContext, make_loopy_program)
 from time import time
 import loopy as lp
-=======
-from meshmode.dof_array import freeze, thaw
-from meshmode.array_context import PyOpenCLArrayContext, make_loopy_program
->>>>>>> 535f20a5
 
 
 # Features lost vs. https://github.com/inducer/grudge:
@@ -480,8 +475,8 @@
     cl_ctx = cl.create_some_context()
     queue = cl.CommandQueue(cl_ctx)
 
-    actx = PytatoArrayContext(queue)
-    # actx = PyOpenCLArrayContext(queue)
+    # actx = PytatoArrayContext(queue)
+    actx = PyOpenCLArrayContext(queue)
 
     nel_1d = 16
     from meshmode.mesh.generation import generate_regular_rect_mesh
