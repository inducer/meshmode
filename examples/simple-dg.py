--- conflicted
+++ resolved
@@ -297,33 +297,6 @@
 
         actx = vec.array_context
         dtype = vec.entry_dtype
-
-<<<<<<< HEAD
-        @memoize_in(self, "face_mass_knl")
-        def knl():
-            t_unit = make_loopy_program(
-                """{[iel,idof,f,j]:
-                    0<=iel<nelements and
-                    0<=f<nfaces and
-                    0<=idof<nvol_nodes and
-                    0<=j<nface_nodes}""",
-                "result[iel,idof] = "
-                "sum(f, sum(j, mat[idof, f, j] * vec[f, iel, j]))",
-                kernel_data=[
-                    GlobalArg("result", None, shape=auto, tags=IsDOFArray()),
-                    ...
-                ],
-                name="face_mass")
-
-            import loopy as lp
-            from meshmode.transform_metadata import (
-                    ConcurrentElementInameTag, ConcurrentDOFInameTag)
-            return lp.tag_inames(t_unit, {
-                "iel": ConcurrentElementInameTag(),
-                "idof": ConcurrentDOFInameTag()})
-
-=======
->>>>>>> cc8273f3
         all_faces_conn = self.get_connection("vol", "all_faces")
         all_faces_discr = all_faces_conn.to_discr
         vol_discr = all_faces_conn.from_discr
