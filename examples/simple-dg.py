--- conflicted
+++ resolved
@@ -31,12 +31,8 @@
 from pytools.obj_array import flat_obj_array, make_obj_array
 
 from meshmode.mesh import BTAG_ALL, BTAG_NONE  # noqa
-<<<<<<< HEAD
-from meshmode.dof_array import freeze, thaw
-from meshmode.array_context import (PyOpenCLArrayContext, make_loopy_program,
-        IsDOFArray)
 from loopy import GlobalArg, auto
-=======
+from meshmode.array_context import IsDOFArray
 from meshmode.dof_array import DOFArray, flat_norm
 from arraycontext import (
         freeze, thaw,
@@ -50,7 +46,6 @@
 
 import logging
 logger = logging.getLogger(__name__)
->>>>>>> cf9bfa29
 
 
 # Features lost vs. https://github.com/inducer/grudge:
@@ -249,28 +244,8 @@
         return actx.freeze(actx.from_numpy(matrix))
 
     def inverse_mass(self, vec):
-<<<<<<< HEAD
-        if isinstance(vec, np.ndarray):
-            return obj_array_vectorize(self.inverse_mass, vec)
-
-        @memoize_in(self, "elwise_linear_knl")
-        def knl():
-            return make_loopy_program(
-                """{[iel,idof,j]:
-                    0<=iel<nelements and
-                    0<=idof<ndiscr_nodes_out and
-                    0<=j<ndiscr_nodes_in}""",
-                "result[iel,idof] = sum(j, mat[idof, j] * vec[iel, j])",
-                kernel_data=[
-                    GlobalArg("result", None, shape=auto, tags=IsDOFArray()),
-                    GlobalArg("vec", None, shape=auto, tags=IsDOFArray()),
-                    ...
-                ],
-                name="diff")
-=======
         if not isinstance(vec, DOFArray):
             return map_array_container(self.inverse_mass, vec)
->>>>>>> cf9bfa29
 
         actx = vec.array_context
         dtype = vec.entry_dtype
