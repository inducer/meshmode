<<<<<<< HEAD
=======
Python 2.7 POCL:
  script:
  - export PY_EXE=python2.7
  - export PYOPENCL_TEST=portable:pthread
  - export EXTRA_INSTALL="pybind11 cython numpy mako mpi4py"
  # cython is here because pytential (for now, for TS) depends on it
  - curl -L -O -k https://gitlab.tiker.net/inducer/ci-support/raw/master/build-and-test-py-project.sh
  - ". ./build-and-test-py-project.sh"
  tags:
  - python2.7
  - pocl
  - mpi
  except:
  - tags
  artifacts:
    reports:
      junit: test/pytest.xml

>>>>>>> b008bab2
Python 3 Nvidia K40:
  script:
  - export PY_EXE=python3
  - export PYOPENCL_TEST=nvi:k40
  - export EXTRA_INSTALL="pybind11 cython numpy mako"
  # cython is here because pytential (for now, for TS) depends on it
  - curl -L -O -k https://gitlab.tiker.net/inducer/ci-support/raw/master/build-and-test-py-project.sh
  - ". ./build-and-test-py-project.sh"
  tags:
  - python3
  - nvidia-k40
  except:
  - tags
  artifacts:
    reports:
      junit: test/pytest.xml

Python 3 POCL:
  script:
  - export PY_EXE=python3
  - export PYOPENCL_TEST=portable:pthread
  # cython is here because pytential (for now, for TS) depends on it
  - export EXTRA_INSTALL="pybind11 cython numpy mako mpi4py"
  - curl -L -O -k https://gitlab.tiker.net/inducer/ci-support/raw/master/build-and-test-py-project.sh
  - ". ./build-and-test-py-project.sh"
  tags:
  - python3
  - pocl
  - mpi
  except:
  - tags
  artifacts:
    reports:
      junit: test/pytest.xml

Python 3 POCL:
  script:
  - export PY_EXE=python3
  - export PYOPENCL_TEST=portable:pthread
  # cython is here because pytential (for now, for TS) depends on it
  - export EXTRA_INSTALL="pybind11 cython numpy mako mpi4py"
  - curl -L -O -k https://gitlab.tiker.net/inducer/ci-support/raw/master/build-and-test-py-project.sh
  - ". ./build-and-test-py-project.sh"
  tags:
  - python3
  - pocl
  - mpi
  except:
  - tags
  artifacts:
    reports:
      junit: test/pytest.xml

Python 3 POCL Examples:
  script:
  - test -n "$SKIP_EXAMPLES" && exit
  - export PY_EXE=python3
  - export PYOPENCL_TEST=portable:pthread
  # cython is here because pytential (for now, for TS) depends on it
  - export EXTRA_INSTALL="pybind11 cython numpy mako pyvisfile matplotlib"
  - curl -L -O -k https://gitlab.tiker.net/inducer/ci-support/raw/master/build-py-project-and-run-examples.sh
  - ". ./build-py-project-and-run-examples.sh"
  tags:
  - python3
  - pocl
  - large-node
  except:
  - tags

Documentation:
  script:
  - EXTRA_INSTALL="pybind11 cython numpy"
  - curl -L -O -k https://gitlab.tiker.net/inducer/ci-support/raw/master/build-docs.sh
  - ". ./build-docs.sh"
  tags:
  - python3
  only:
  - master

Flake8:
  script:
  - curl -L -O -k https://gitlab.tiker.net/inducer/ci-support/raw/master/prepare-and-run-flake8.sh
  - . ./prepare-and-run-flake8.sh "$CI_PROJECT_NAME" test
  tags:
  - python3
  except:
  - tags<|MERGE_RESOLUTION|>--- conflicted
+++ resolved
@@ -1,24 +1,3 @@
-<<<<<<< HEAD
-=======
-Python 2.7 POCL:
-  script:
-  - export PY_EXE=python2.7
-  - export PYOPENCL_TEST=portable:pthread
-  - export EXTRA_INSTALL="pybind11 cython numpy mako mpi4py"
-  # cython is here because pytential (for now, for TS) depends on it
-  - curl -L -O -k https://gitlab.tiker.net/inducer/ci-support/raw/master/build-and-test-py-project.sh
-  - ". ./build-and-test-py-project.sh"
-  tags:
-  - python2.7
-  - pocl
-  - mpi
-  except:
-  - tags
-  artifacts:
-    reports:
-      junit: test/pytest.xml
-
->>>>>>> b008bab2
 Python 3 Nvidia K40:
   script:
   - export PY_EXE=python3
