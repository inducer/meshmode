from __future__ import division, absolute_import, print_function

__copyright__ = "Copyright (C) 2014 Andreas Kloeckner"

__license__ = """
Permission is hereby granted, free of charge, to any person obtaining a copy
of this software and associated documentation files (the "Software"), to deal
in the Software without restriction, including without limitation the rights
to use, copy, modify, merge, publish, distribute, sublicense, and/or sell
copies of the Software, and to permit persons to whom the Software is
furnished to do so, subject to the following conditions:

The above copyright notice and this permission notice shall be included in
all copies or substantial portions of the Software.

THE SOFTWARE IS PROVIDED "AS IS", WITHOUT WARRANTY OF ANY KIND, EXPRESS OR
IMPLIED, INCLUDING BUT NOT LIMITED TO THE WARRANTIES OF MERCHANTABILITY,
FITNESS FOR A PARTICULAR PURPOSE AND NONINFRINGEMENT. IN NO EVENT SHALL THE
AUTHORS OR COPYRIGHT HOLDERS BE LIABLE FOR ANY CLAIM, DAMAGES OR OTHER
LIABILITY, WHETHER IN AN ACTION OF CONTRACT, TORT OR OTHERWISE, ARISING FROM,
OUT OF OR IN CONNECTION WITH THE SOFTWARE OR THE USE OR OTHER DEALINGS IN
THE SOFTWARE.
"""

from six.moves import range
import numpy as np
import numpy.linalg as la
import pyopencl as cl
import pyopencl.array  # noqa
import pyopencl.clmath  # noqa

from pyopencl.tools import (  # noqa
        pytest_generate_tests_for_pyopencl
        as pytest_generate_tests)

from meshmode.discretization.poly_element import (
        InterpolatoryQuadratureSimplexGroupFactory,
        PolynomialWarpAndBlendGroupFactory,
        PolynomialEquidistantSimplexGroupFactory,
        )
from meshmode.mesh import BTAG_ALL
from meshmode.discretization.connection import \
        FACE_RESTR_ALL, FACE_RESTR_INTERIOR
import meshmode.mesh.generation as mgen

import pytest

import logging
logger = logging.getLogger(__name__)


<<<<<<< HEAD
=======
# {{{ partition_mesh

def test_partition_torus_mesh():
    from meshmode.mesh.generation import generate_torus
    my_mesh = generate_torus(2, 1, n_outer=2, n_inner=2)

    part_per_element = np.array([0, 1, 2, 1, 1, 2, 1, 0])

    from meshmode.mesh.processing import partition_mesh
    (part_mesh0, _) = partition_mesh(my_mesh, part_per_element, 0)
    (part_mesh1, _) = partition_mesh(my_mesh, part_per_element, 1)
    (part_mesh2, _) = partition_mesh(my_mesh, part_per_element, 2)

    assert part_mesh0.nelements == 2
    assert part_mesh1.nelements == 4
    assert part_mesh2.nelements == 2


def test_partition_boxes_mesh():
    pymetis = pytest.importorskip('pymetis')

    n = 5
    num_parts = 7
    from meshmode.mesh.generation import generate_regular_rect_mesh
    mesh1 = generate_regular_rect_mesh(a=(0, 0, 0), b=(1, 1, 1), n=(n, n, n))
    mesh2 = generate_regular_rect_mesh(a=(2, 2, 2), b=(3, 3, 3), n=(n, n, n))

    from meshmode.mesh.processing import merge_disjoint_meshes
    mesh = merge_disjoint_meshes([mesh1, mesh2])

    adjacency_list = np.zeros((mesh.nelements,), dtype=set)
    for elem in range(mesh.nelements):
        adjacency_list[elem] = set()
        starts = mesh.nodal_adjacency.neighbors_starts
        for n in range(starts[elem], starts[elem + 1]):
            adjacency_list[elem].add(mesh.nodal_adjacency.neighbors[n])

    (_, p) = pymetis.part_graph(num_parts, adjacency=adjacency_list)
    part_per_element = np.array(p)

    from meshmode.mesh.processing import partition_mesh
    new_meshes = [
        partition_mesh(mesh, part_per_element, i)[0] for i in range(num_parts)]

    assert mesh.nelements == np.sum(
        [new_meshes[i].nelements for i in range(num_parts)])

# }}}


>>>>>>> 291b9cc8
# {{{ circle mesh

def test_circle_mesh(do_plot=False):
    from meshmode.mesh.io import generate_gmsh, FileSource
    print("BEGIN GEN")
    mesh = generate_gmsh(
            FileSource("circle.step"), 2, order=2,
            force_ambient_dim=2,
            other_options=[
                "-string", "Mesh.CharacteristicLengthMax = 0.05;"]
            )
    print("END GEN")
    print(mesh.nelements)

    from meshmode.mesh.processing import affine_map
    mesh = affine_map(mesh, A=3*np.eye(2))

    if do_plot:
        from meshmode.mesh.visualization import draw_2d_mesh
        draw_2d_mesh(mesh, fill=None, draw_nodal_adjacency=True,
                set_bounding_box=True)
        import matplotlib.pyplot as pt
        pt.show()

# }}}


# {{{ convergence of boundary interpolation

@pytest.mark.parametrize("group_factory", [
    InterpolatoryQuadratureSimplexGroupFactory,
    PolynomialWarpAndBlendGroupFactory
    ])
@pytest.mark.parametrize("boundary_tag", [
    BTAG_ALL,
    FACE_RESTR_ALL,
    FACE_RESTR_INTERIOR,
    ])
@pytest.mark.parametrize(("mesh_name", "dim", "mesh_pars"), [
    ("blob", 2, [1e-1, 8e-2, 5e-2]),
    ("warp", 2, [10, 20, 30]),
    ("warp", 3, [10, 20, 30]),
    ])
@pytest.mark.parametrize("per_face_groups", [False, True])
def test_boundary_interpolation(ctx_factory, group_factory, boundary_tag,
        mesh_name, dim, mesh_pars, per_face_groups):
    cl_ctx = ctx_factory()
    queue = cl.CommandQueue(cl_ctx)

    from meshmode.discretization import Discretization
    from meshmode.discretization.connection import (
            make_face_restriction, check_connection)

    from pytools.convergence import EOCRecorder
    eoc_rec = EOCRecorder()

    order = 4

    def f(x):
        return 0.1*cl.clmath.sin(30*x)

    for mesh_par in mesh_pars:
        # {{{ get mesh

        if mesh_name == "blob":
            assert dim == 2

            h = mesh_par

            from meshmode.mesh.io import generate_gmsh, FileSource
            print("BEGIN GEN")
            mesh = generate_gmsh(
                    FileSource("blob-2d.step"), 2, order=order,
                    force_ambient_dim=2,
                    other_options=[
                        "-string", "Mesh.CharacteristicLengthMax = %s;" % h]
                    )
            print("END GEN")
        elif mesh_name == "warp":
            from meshmode.mesh.generation import generate_warped_rect_mesh
            mesh = generate_warped_rect_mesh(dim, order=4, n=mesh_par)

            h = 1/mesh_par
        else:
            raise ValueError("mesh_name not recognized")

        # }}}

        vol_discr = Discretization(cl_ctx, mesh,
                group_factory(order))
        print("h=%s -> %d elements" % (
                h, sum(mgrp.nelements for mgrp in mesh.groups)))

        x = vol_discr.nodes()[0].with_queue(queue)
        vol_f = f(x)

        bdry_connection = make_face_restriction(
                vol_discr, group_factory(order),
                boundary_tag, per_face_groups=per_face_groups)
        check_connection(bdry_connection)
        bdry_discr = bdry_connection.to_discr

        bdry_x = bdry_discr.nodes()[0].with_queue(queue)
        bdry_f = f(bdry_x)
        bdry_f_2 = bdry_connection(queue, vol_f)

        if mesh_name == "blob" and dim == 2:
            mat = bdry_connection.full_resample_matrix(queue).get(queue)
            bdry_f_2_by_mat = mat.dot(vol_f.get())

            mat_error = la.norm(bdry_f_2.get(queue=queue) - bdry_f_2_by_mat)
            assert mat_error < 1e-14, mat_error

        err = la.norm((bdry_f-bdry_f_2).get(), np.inf)
        eoc_rec.add_data_point(h, err)

    print(eoc_rec)
    assert (
            eoc_rec.order_estimate() >= order-0.5
            or eoc_rec.max_error() < 1e-14)

# }}}


# {{{ boundary-to-all-faces connecttion

@pytest.mark.parametrize(("mesh_name", "dim", "mesh_pars"), [
    ("blob", 2, [1e-1, 8e-2, 5e-2]),
    ("warp", 2, [10, 20, 30]),
    ("warp", 3, [10, 20, 30]),
    ])
@pytest.mark.parametrize("per_face_groups", [False, True])
def test_all_faces_interpolation(ctx_factory, mesh_name, dim, mesh_pars,
        per_face_groups):
    cl_ctx = ctx_factory()
    queue = cl.CommandQueue(cl_ctx)

    from meshmode.discretization import Discretization
    from meshmode.discretization.connection import (
            make_face_restriction, make_face_to_all_faces_embedding,
            check_connection)

    from pytools.convergence import EOCRecorder
    eoc_rec = EOCRecorder()

    order = 4

    def f(x):
        return 0.1*cl.clmath.sin(30*x)

    for mesh_par in mesh_pars:
        # {{{ get mesh

        if mesh_name == "blob":
            assert dim == 2

            h = mesh_par

            from meshmode.mesh.io import generate_gmsh, FileSource
            print("BEGIN GEN")
            mesh = generate_gmsh(
                    FileSource("blob-2d.step"), 2, order=order,
                    force_ambient_dim=2,
                    other_options=[
                        "-string", "Mesh.CharacteristicLengthMax = %s;" % h]
                    )
            print("END GEN")
        elif mesh_name == "warp":
            from meshmode.mesh.generation import generate_warped_rect_mesh
            mesh = generate_warped_rect_mesh(dim, order=4, n=mesh_par)

            h = 1/mesh_par
        else:
            raise ValueError("mesh_name not recognized")

        # }}}

        vol_discr = Discretization(cl_ctx, mesh,
                PolynomialWarpAndBlendGroupFactory(order))
        print("h=%s -> %d elements" % (
                h, sum(mgrp.nelements for mgrp in mesh.groups)))

        all_face_bdry_connection = make_face_restriction(
                vol_discr, PolynomialWarpAndBlendGroupFactory(order),
                FACE_RESTR_ALL, per_face_groups=per_face_groups)
        all_face_bdry_discr = all_face_bdry_connection.to_discr

        for ito_grp, ceg in enumerate(all_face_bdry_connection.groups):
            for ibatch, batch in enumerate(ceg.batches):
                assert np.array_equal(
                        batch.from_element_indices.get(queue),
                        np.arange(vol_discr.mesh.nelements))

                if per_face_groups:
                    assert ito_grp == batch.to_element_face
                else:
                    assert ibatch == batch.to_element_face

        all_face_x = all_face_bdry_discr.nodes()[0].with_queue(queue)
        all_face_f = f(all_face_x)

        all_face_f_2 = all_face_bdry_discr.zeros(queue)

        for boundary_tag in [
                BTAG_ALL,
                FACE_RESTR_INTERIOR,
                ]:
            bdry_connection = make_face_restriction(
                    vol_discr, PolynomialWarpAndBlendGroupFactory(order),
                    boundary_tag, per_face_groups=per_face_groups)
            bdry_discr = bdry_connection.to_discr

            bdry_x = bdry_discr.nodes()[0].with_queue(queue)
            bdry_f = f(bdry_x)

            all_face_embedding = make_face_to_all_faces_embedding(
                    bdry_connection, all_face_bdry_discr)

            check_connection(all_face_embedding)

            all_face_f_2 += all_face_embedding(queue, bdry_f)

        err = la.norm((all_face_f-all_face_f_2).get(), np.inf)
        eoc_rec.add_data_point(h, err)

    print(eoc_rec)
    assert (
            eoc_rec.order_estimate() >= order-0.5
            or eoc_rec.max_error() < 1e-14)

# }}}


# {{{ convergence of opposite-face interpolation

@pytest.mark.parametrize("group_factory", [
    InterpolatoryQuadratureSimplexGroupFactory,
    PolynomialWarpAndBlendGroupFactory
    ])
@pytest.mark.parametrize(("mesh_name", "dim", "mesh_pars"), [
    ("blob", 2, [1e-1, 8e-2, 5e-2]),
    ("warp", 2, [3, 5, 7]),
    ("warp", 3, [3, 5]),
    ])
def test_opposite_face_interpolation(ctx_factory, group_factory,
        mesh_name, dim, mesh_pars):
    logging.basicConfig(level=logging.INFO)

    cl_ctx = ctx_factory()
    queue = cl.CommandQueue(cl_ctx)

    from meshmode.discretization import Discretization
    from meshmode.discretization.connection import (
            make_face_restriction, make_opposite_face_connection,
            check_connection)

    from pytools.convergence import EOCRecorder
    eoc_rec = EOCRecorder()

    order = 5

    def f(x):
        return 0.1*cl.clmath.sin(30*x)

    for mesh_par in mesh_pars:
        # {{{ get mesh

        if mesh_name == "blob":
            assert dim == 2

            h = mesh_par

            from meshmode.mesh.io import generate_gmsh, FileSource
            print("BEGIN GEN")
            mesh = generate_gmsh(
                    FileSource("blob-2d.step"), 2, order=order,
                    force_ambient_dim=2,
                    other_options=[
                        "-string", "Mesh.CharacteristicLengthMax = %s;" % h]
                    )
            print("END GEN")
        elif mesh_name == "warp":
            from meshmode.mesh.generation import generate_warped_rect_mesh
            mesh = generate_warped_rect_mesh(dim, order=4, n=mesh_par)

            h = 1/mesh_par
        else:
            raise ValueError("mesh_name not recognized")

        # }}}

        vol_discr = Discretization(cl_ctx, mesh,
                group_factory(order))
        print("h=%s -> %d elements" % (
                h, sum(mgrp.nelements for mgrp in mesh.groups)))

        bdry_connection = make_face_restriction(
                vol_discr, group_factory(order),
                FACE_RESTR_INTERIOR)
        bdry_discr = bdry_connection.to_discr

        opp_face = make_opposite_face_connection(bdry_connection)
        check_connection(opp_face)

        bdry_x = bdry_discr.nodes()[0].with_queue(queue)
        bdry_f = f(bdry_x)

        bdry_f_2 = opp_face(queue, bdry_f)

        err = la.norm((bdry_f-bdry_f_2).get(), np.inf)
        eoc_rec.add_data_point(h, err)

    print(eoc_rec)
    assert (
            eoc_rec.order_estimate() >= order-0.5
            or eoc_rec.max_error() < 1e-13)

# }}}


# {{{ element orientation

def test_element_orientation():
    from meshmode.mesh.io import generate_gmsh, FileSource

    mesh_order = 3

    mesh = generate_gmsh(
            FileSource("blob-2d.step"), 2, order=mesh_order,
            force_ambient_dim=2,
            other_options=["-string", "Mesh.CharacteristicLengthMax = 0.02;"]
            )

    from meshmode.mesh.processing import (perform_flips,
            find_volume_mesh_element_orientations)
    mesh_orient = find_volume_mesh_element_orientations(mesh)

    assert (mesh_orient > 0).all()

    from random import randrange
    flippy = np.zeros(mesh.nelements, np.int8)
    for i in range(int(0.3*mesh.nelements)):
        flippy[randrange(0, mesh.nelements)] = 1

    mesh = perform_flips(mesh, flippy, skip_tests=True)

    mesh_orient = find_volume_mesh_element_orientations(mesh)

    assert ((mesh_orient < 0) == (flippy > 0)).all()

# }}}


# {{{ element orientation: canned 3D meshes

# python test_meshmode.py 'test_sanity_balls(cl._csc, "disk-radius-1.step", 2, 2, visualize=True)'  # noqa
@pytest.mark.parametrize(("what", "mesh_gen_func"), [
    ("ball", lambda: mgen.generate_icosahedron(1, 1)),
    ("torus", lambda: mgen.generate_torus(5, 1)),
    ])
def test_3d_orientation(ctx_factory, what, mesh_gen_func, visualize=False):
    pytest.importorskip("pytential")

    logging.basicConfig(level=logging.INFO)

    ctx = ctx_factory()
    queue = cl.CommandQueue(ctx)

    mesh = mesh_gen_func()

    logger.info("%d elements" % mesh.nelements)

    from meshmode.discretization import Discretization
    discr = Discretization(ctx, mesh,
            PolynomialWarpAndBlendGroupFactory(1))

    from pytential import bind, sym

    # {{{ check normals point outward

    if what == "torus":
        nodes = sym.nodes(mesh.ambient_dim).as_vector()
        angle = sym.atan2(nodes[1], nodes[0])
        center_nodes = sym.make_obj_array([
                5*sym.cos(angle),
                5*sym.sin(angle),
                0*angle])
        normal_outward_expr = (
                sym.normal(mesh.ambient_dim) | (nodes-center_nodes))

    else:
        normal_outward_expr = (
                sym.normal(mesh.ambient_dim) | sym.nodes(mesh.ambient_dim))

    normal_outward_check = bind(discr, normal_outward_expr)(queue).as_scalar() > 0

    assert normal_outward_check.get().all(), normal_outward_check.get()

    # }}}

    normals = bind(discr, sym.normal(mesh.ambient_dim).xproject(1))(queue)

    if visualize:
        from meshmode.discretization.visualization import make_visualizer
        vis = make_visualizer(queue, discr, 1)

        vis.write_vtk_file("normals.vtu", [
            ("normals", normals),
            ])

# }}}


# {{{ merge and map

def test_merge_and_map(ctx_factory, visualize=False):
    from meshmode.mesh.io import generate_gmsh, FileSource
    from meshmode.mesh.generation import generate_box_mesh
    from meshmode.mesh import TensorProductElementGroup
    from meshmode.discretization.poly_element import (
            PolynomialWarpAndBlendGroupFactory,
            LegendreGaussLobattoTensorProductGroupFactory)

    mesh_order = 3

    if 1:
        mesh = generate_gmsh(
                FileSource("blob-2d.step"), 2, order=mesh_order,
                force_ambient_dim=2,
                other_options=["-string", "Mesh.CharacteristicLengthMax = 0.02;"]
                )

        discr_grp_factory = PolynomialWarpAndBlendGroupFactory(3)
    else:
        mesh = generate_box_mesh(
                (
                    np.linspace(0, 1, 4),
                    np.linspace(0, 1, 4),
                    np.linspace(0, 1, 4),
                    ),
                10, group_factory=TensorProductElementGroup)

        discr_grp_factory = LegendreGaussLobattoTensorProductGroupFactory(3)

    from meshmode.mesh.processing import merge_disjoint_meshes, affine_map
    mesh2 = affine_map(mesh,
            A=np.eye(mesh.ambient_dim),
            b=np.array([5, 0, 0])[:mesh.ambient_dim])

    mesh3 = merge_disjoint_meshes((mesh2, mesh))
    mesh3.facial_adjacency_groups

    mesh3.copy()

    if visualize:
        from meshmode.discretization import Discretization
        cl_ctx = ctx_factory()
        queue = cl.CommandQueue(cl_ctx)

        discr = Discretization(cl_ctx, mesh3, discr_grp_factory)

        from meshmode.discretization.visualization import make_visualizer
        vis = make_visualizer(queue, discr, 3, element_shrink_factor=0.8)
        vis.write_vtk_file("merged.vtu", [])

# }}}


# {{{ sanity checks: single element

@pytest.mark.parametrize("dim", [2, 3])
@pytest.mark.parametrize("order", [1, 3])
def test_sanity_single_element(ctx_factory, dim, order, visualize=False):
    pytest.importorskip("pytential")

    cl_ctx = ctx_factory()
    queue = cl.CommandQueue(cl_ctx)

    from modepy.tools import unit_vertices
    vertices = unit_vertices(dim).T.copy()

    center = np.empty(dim, np.float64)
    center.fill(-0.5)

    import modepy as mp
    from meshmode.mesh import SimplexElementGroup, Mesh, BTAG_ALL
    mg = SimplexElementGroup(
            order=order,
            vertex_indices=np.arange(dim+1, dtype=np.int32).reshape(1, -1),
            nodes=mp.warp_and_blend_nodes(dim, order).reshape(dim, 1, -1),
            dim=dim)

    mesh = Mesh(vertices, [mg], is_conforming=True)

    from meshmode.discretization import Discretization
    from meshmode.discretization.poly_element import \
            PolynomialWarpAndBlendGroupFactory
    vol_discr = Discretization(cl_ctx, mesh,
            PolynomialWarpAndBlendGroupFactory(order+3))

    # {{{ volume calculation check

    vol_x = vol_discr.nodes().with_queue(queue)

    vol_one = vol_x[0].copy()
    vol_one.fill(1)
    from pytential import norm, integral  # noqa

    from pytools import factorial
    true_vol = 1/factorial(dim) * 2**dim

    comp_vol = integral(vol_discr, queue, vol_one)
    rel_vol_err = abs(true_vol - comp_vol) / true_vol

    assert rel_vol_err < 1e-12

    # }}}

    # {{{ boundary discretization

    from meshmode.discretization.connection import make_face_restriction
    bdry_connection = make_face_restriction(
            vol_discr, PolynomialWarpAndBlendGroupFactory(order + 3),
            BTAG_ALL)
    bdry_discr = bdry_connection.to_discr

    # }}}

    # {{{ visualizers

    from meshmode.discretization.visualization import make_visualizer
    #vol_vis = make_visualizer(queue, vol_discr, 4)
    bdry_vis = make_visualizer(queue, bdry_discr, 4)

    # }}}

    from pytential import bind, sym
    bdry_normals = bind(bdry_discr, sym.normal(dim))(queue).as_vector(dtype=object)

    if visualize:
        bdry_vis.write_vtk_file("boundary.vtu", [
            ("bdry_normals", bdry_normals)
            ])

    normal_outward_check = bind(bdry_discr,
            sym.normal(dim)
            |
            (sym.nodes(dim) + 0.5*sym.ones_vec(dim)),
            )(queue).as_scalar() > 0

    assert normal_outward_check.get().all(), normal_outward_check.get()

# }}}


# {{{ sanity check: volume interpolation on scipy/qhull delaunay meshes in nD

@pytest.mark.parametrize("dim", [2, 3, 4])
@pytest.mark.parametrize("order", [3])
def test_sanity_qhull_nd(ctx_factory, dim, order):
    pytest.importorskip("scipy")

    logging.basicConfig(level=logging.INFO)

    ctx = ctx_factory()
    queue = cl.CommandQueue(ctx)

    from scipy.spatial import Delaunay
    verts = np.random.rand(1000, dim)
    dtri = Delaunay(verts)

    from meshmode.mesh.io import from_vertices_and_simplices
    mesh = from_vertices_and_simplices(dtri.points.T, dtri.simplices,
            fix_orientation=True)

    from meshmode.discretization import Discretization
    low_discr = Discretization(ctx, mesh,
            PolynomialEquidistantSimplexGroupFactory(order))
    high_discr = Discretization(ctx, mesh,
            PolynomialEquidistantSimplexGroupFactory(order+1))

    from meshmode.discretization.connection import make_same_mesh_connection
    cnx = make_same_mesh_connection(high_discr, low_discr)

    def f(x):
        return 0.1*cl.clmath.sin(x)

    x_low = low_discr.nodes()[0].with_queue(queue)
    f_low = f(x_low)

    x_high = high_discr.nodes()[0].with_queue(queue)
    f_high_ref = f(x_high)

    f_high_num = cnx(queue, f_low)

    err = (f_high_ref-f_high_num).get()

    err = la.norm(err, np.inf)/la.norm(f_high_ref.get(), np.inf)

    print(err)
    assert err < 1e-2

# }}}


# {{{ sanity checks: ball meshes

# python test_meshmode.py 'test_sanity_balls(cl._csc, "disk-radius-1.step", 2, 2, visualize=True)'  # noqa
@pytest.mark.parametrize(("src_file", "dim"), [
    ("disk-radius-1.step", 2),
    ("ball-radius-1.step", 3),
    ])
@pytest.mark.parametrize("mesh_order", [1, 2])
def test_sanity_balls(ctx_factory, src_file, dim, mesh_order,
        visualize=False):
    pytest.importorskip("pytential")

    logging.basicConfig(level=logging.INFO)

    ctx = ctx_factory()
    queue = cl.CommandQueue(ctx)

    from pytools.convergence import EOCRecorder
    vol_eoc_rec = EOCRecorder()
    surf_eoc_rec = EOCRecorder()

    # overkill
    quad_order = mesh_order

    from pytential import bind, sym

    for h in [0.2, 0.14, 0.1]:
        from meshmode.mesh.io import generate_gmsh, FileSource
        mesh = generate_gmsh(
                FileSource(src_file), dim, order=mesh_order,
                other_options=["-string", "Mesh.CharacteristicLengthMax = %g;" % h],
                force_ambient_dim=dim)

        logger.info("%d elements" % mesh.nelements)

        # {{{ discretizations and connections

        from meshmode.discretization import Discretization
        vol_discr = Discretization(ctx, mesh,
                InterpolatoryQuadratureSimplexGroupFactory(quad_order))

        from meshmode.discretization.connection import make_face_restriction
        bdry_connection = make_face_restriction(
                vol_discr,
                InterpolatoryQuadratureSimplexGroupFactory(quad_order),
                BTAG_ALL)
        bdry_discr = bdry_connection.to_discr

        # }}}

        # {{{ visualizers

        from meshmode.discretization.visualization import make_visualizer
        vol_vis = make_visualizer(queue, vol_discr, 20)
        bdry_vis = make_visualizer(queue, bdry_discr, 20)

        # }}}

        from math import gamma
        true_surf = 2*np.pi**(dim/2)/gamma(dim/2)
        true_vol = true_surf/dim

        vol_x = vol_discr.nodes().with_queue(queue)

        vol_one = vol_x[0].copy()
        vol_one.fill(1)
        from pytential import norm, integral  # noqa

        comp_vol = integral(vol_discr, queue, vol_one)
        rel_vol_err = abs(true_vol - comp_vol) / true_vol
        vol_eoc_rec.add_data_point(h, rel_vol_err)
        print("VOL", true_vol, comp_vol)

        bdry_x = bdry_discr.nodes().with_queue(queue)

        bdry_one_exact = bdry_x[0].copy()
        bdry_one_exact.fill(1)

        bdry_one = bdry_connection(queue, vol_one).with_queue(queue)
        intp_err = norm(bdry_discr, queue, bdry_one-bdry_one_exact)
        assert intp_err < 1e-14

        comp_surf = integral(bdry_discr, queue, bdry_one)
        rel_surf_err = abs(true_surf - comp_surf) / true_surf
        surf_eoc_rec.add_data_point(h, rel_surf_err)
        print("SURF", true_surf, comp_surf)

        if visualize:
            vol_vis.write_vtk_file("volume-h=%g.vtu" % h, [
                ("f", vol_one),
                ("area_el", bind(
                    vol_discr,
                    sym.area_element(mesh.ambient_dim, mesh.ambient_dim))
                    (queue)),
                ])
            bdry_vis.write_vtk_file("boundary-h=%g.vtu" % h, [("f", bdry_one)])

        # {{{ check normals point outward

        normal_outward_check = bind(bdry_discr,
                sym.normal(mesh.ambient_dim) | sym.nodes(mesh.ambient_dim),
                )(queue).as_scalar() > 0

        assert normal_outward_check.get().all(), normal_outward_check.get()

        # }}}

    print("---------------------------------")
    print("VOLUME")
    print("---------------------------------")
    print(vol_eoc_rec)
    assert vol_eoc_rec.order_estimate() >= mesh_order

    print("---------------------------------")
    print("SURFACE")
    print("---------------------------------")
    print(surf_eoc_rec)
    assert surf_eoc_rec.order_estimate() >= mesh_order

# }}}


# {{{ rect/box mesh generation

def test_rect_mesh(do_plot=False):
    from meshmode.mesh.generation import generate_regular_rect_mesh
    mesh = generate_regular_rect_mesh()

    if do_plot:
        from meshmode.mesh.visualization import draw_2d_mesh
        draw_2d_mesh(mesh, fill=None, draw_nodal_adjacency=True)
        import matplotlib.pyplot as pt
        pt.show()


def test_box_mesh(ctx_factory, visualize=False):
    from meshmode.mesh.generation import generate_box_mesh
    mesh = generate_box_mesh(3*(np.linspace(0, 1, 5),))

    if visualize:
        from meshmode.discretization import Discretization
        from meshmode.discretization.poly_element import \
                PolynomialWarpAndBlendGroupFactory
        cl_ctx = ctx_factory()
        queue = cl.CommandQueue(cl_ctx)

        discr = Discretization(cl_ctx, mesh,
                PolynomialWarpAndBlendGroupFactory(1))

        from meshmode.discretization.visualization import make_visualizer
        vis = make_visualizer(queue, discr, 1)
        vis.write_vtk_file("box.vtu", [])

# }}}


def test_mesh_copy():
    from meshmode.mesh.generation import generate_box_mesh
    mesh = generate_box_mesh(3*(np.linspace(0, 1, 5),))
    mesh.copy()


# {{{ as_python stringification

def test_as_python():
    from meshmode.mesh.generation import generate_box_mesh
    mesh = generate_box_mesh(3*(np.linspace(0, 1, 5),))

    # These implicitly compute these adjacency structures.
    mesh.nodal_adjacency
    mesh.facial_adjacency_groups

    from meshmode.mesh import as_python
    code = as_python(mesh)

    print(code)
    exec_dict = {}
    exec(compile(code, "gen_code.py", "exec"), exec_dict)

    mesh_2 = exec_dict["make_mesh"]()

    assert mesh == mesh_2

# }}}


# {{{ test lookup tree for element finding

def test_lookup_tree(do_plot=False):
    from meshmode.mesh.generation import make_curve_mesh, cloverleaf
    mesh = make_curve_mesh(cloverleaf, np.linspace(0, 1, 1000), order=3)

    from meshmode.mesh.tools import make_element_lookup_tree
    tree = make_element_lookup_tree(mesh)

    from meshmode.mesh.processing import find_bounding_box
    bbox_min, bbox_max = find_bounding_box(mesh)

    extent = bbox_max-bbox_min

    for i in range(20):
        pt = bbox_min + np.random.rand(2) * extent
        print(pt)
        for igrp, iel in tree.generate_matches(pt):
            print(igrp, iel)

    if do_plot:
        with open("tree.dat", "w") as outf:
            tree.visualize(outf)

# }}}


# {{{ test_nd_quad_submesh

@pytest.mark.parametrize("dims", [2, 3, 4])
def test_nd_quad_submesh(dims):
    from meshmode.mesh.tools import nd_quad_submesh
    from pytools import generate_nonnegative_integer_tuples_below as gnitb

    node_tuples = list(gnitb(3, dims))

    for i, nt in enumerate(node_tuples):
        print(i, nt)

    assert len(node_tuples) == 3**dims

    elements = nd_quad_submesh(node_tuples)

    for e in elements:
        print(e)

    assert len(elements) == 2**dims

# }}}


# {{{ test_quad_mesh_2d

def test_quad_mesh_2d():
    from meshmode.mesh.io import generate_gmsh, ScriptWithFilesSource
    print("BEGIN GEN")
    mesh = generate_gmsh(
            ScriptWithFilesSource(
                """
                Merge "blob-2d.step";
                Mesh.CharacteristicLengthMax = 0.05;
                Recombine Surface "*" = 0.0001;
                Mesh 2;
                Save "output.msh";
                """,
                ["blob-2d.step"]),
            force_ambient_dim=2,
            )
    print("END GEN")
    print(mesh.nelements)

# }}}


# {{{ test_quad_mesh_3d

# This currently (gmsh 2.13.2) crashes gmsh. A massaged version of this using
# 'cube.step' succeeded in generating 'hybrid-cube.msh' and 'cubed-cube.msh'.
def no_test_quad_mesh_3d():
    from meshmode.mesh.io import generate_gmsh, ScriptWithFilesSource
    print("BEGIN GEN")
    mesh = generate_gmsh(
            ScriptWithFilesSource(
                """
                Merge "ball-radius-1.step";
                // Mesh.CharacteristicLengthMax = 0.1;

                Mesh.RecombineAll=1;
                Mesh.Recombine3DAll=1;
                Mesh.Algorithm = 8;
                Mesh.Algorithm3D = 9;
                // Mesh.Smoothing = 0;

                // Mesh.ElementOrder = 3;

                Mesh 3;
                Save "output.msh";
                """,
                ["ball-radius-1.step"]),
            )
    print("END GEN")
    print(mesh.nelements)

# }}}


# {{{ test_quad_single_element

def test_quad_single_element():
    from meshmode.mesh.generation import make_group_from_vertices
    from meshmode.mesh import Mesh, TensorProductElementGroup

    vertices = np.array([
                [0.91, 1.10],
                [2.64, 1.27],
                [0.97, 2.56],
                [3.00, 3.41],
                ]).T
    mg = make_group_from_vertices(
            vertices,
            np.array([[0, 1, 2, 3]], dtype=np.int32),
            30, group_factory=TensorProductElementGroup)

    Mesh(vertices, [mg], nodal_adjacency=None, facial_adjacency_groups=None)
    if 0:
        import matplotlib.pyplot as plt
        plt.plot(
                mg.nodes[0].reshape(-1),
                mg.nodes[1].reshape(-1), "o")
        plt.show()

# }}}


# {{{ test_quad_multi_element

def test_quad_multi_element():
    from meshmode.mesh.generation import generate_box_mesh
    from meshmode.mesh import TensorProductElementGroup
    mesh = generate_box_mesh(
            (
                np.linspace(3, 8, 4),
                np.linspace(3, 8, 4),
                np.linspace(3, 8, 4),
                ),
            10, group_factory=TensorProductElementGroup)

    if 0:
        import matplotlib.pyplot as plt
        mg = mesh.groups[0]
        plt.plot(
                mg.nodes[0].reshape(-1),
                mg.nodes[1].reshape(-1), "o")
        plt.show()

# }}}


def test_vtk_overwrite(ctx_getter):
    pytest.importorskip("pyvisfile")

    def _try_write_vtk(writer, obj):
        import os
        from meshmode import FileExistsError

        filename = "test_vtk_overwrite.vtu"
        if os.path.exists(filename):
            os.remove(filename)

        writer(filename, [])
        with pytest.raises(FileExistsError):
            writer(filename, [])

        writer(filename, [], overwrite=True)
        if os.path.exists(filename):
            os.remove(filename)

    ctx = ctx_getter()
    queue = cl.CommandQueue(ctx)

    target_order = 7

    from meshmode.mesh.generation import generate_torus
    mesh = generate_torus(10.0, 2.0, order=target_order)

    from meshmode.discretization import Discretization
    from meshmode.discretization.poly_element import \
            InterpolatoryQuadratureSimplexGroupFactory
    discr = Discretization(
            queue.context, mesh,
            InterpolatoryQuadratureSimplexGroupFactory(target_order))

    from meshmode.discretization.visualization import make_visualizer
    from meshmode.discretization.visualization import \
            write_nodal_adjacency_vtk_file
    from meshmode.mesh.visualization import write_vertex_vtk_file

    vis = make_visualizer(queue, discr, 1)
    _try_write_vtk(vis.write_vtk_file, discr)

    _try_write_vtk(lambda x, y, **kwargs:
            write_vertex_vtk_file(discr.mesh, x, **kwargs), discr.mesh)
    _try_write_vtk(lambda x, y, **kwargs:
            write_nodal_adjacency_vtk_file(x, discr.mesh, **kwargs), discr.mesh)


if __name__ == "__main__":
    import sys
    if len(sys.argv) > 1:
        exec(sys.argv[1])
    else:
        from pytest import main
        main([__file__])

# vim: fdm=marker<|MERGE_RESOLUTION|>--- conflicted
+++ resolved
@@ -49,59 +49,6 @@
 logger = logging.getLogger(__name__)
 
 
-<<<<<<< HEAD
-=======
-# {{{ partition_mesh
-
-def test_partition_torus_mesh():
-    from meshmode.mesh.generation import generate_torus
-    my_mesh = generate_torus(2, 1, n_outer=2, n_inner=2)
-
-    part_per_element = np.array([0, 1, 2, 1, 1, 2, 1, 0])
-
-    from meshmode.mesh.processing import partition_mesh
-    (part_mesh0, _) = partition_mesh(my_mesh, part_per_element, 0)
-    (part_mesh1, _) = partition_mesh(my_mesh, part_per_element, 1)
-    (part_mesh2, _) = partition_mesh(my_mesh, part_per_element, 2)
-
-    assert part_mesh0.nelements == 2
-    assert part_mesh1.nelements == 4
-    assert part_mesh2.nelements == 2
-
-
-def test_partition_boxes_mesh():
-    pymetis = pytest.importorskip('pymetis')
-
-    n = 5
-    num_parts = 7
-    from meshmode.mesh.generation import generate_regular_rect_mesh
-    mesh1 = generate_regular_rect_mesh(a=(0, 0, 0), b=(1, 1, 1), n=(n, n, n))
-    mesh2 = generate_regular_rect_mesh(a=(2, 2, 2), b=(3, 3, 3), n=(n, n, n))
-
-    from meshmode.mesh.processing import merge_disjoint_meshes
-    mesh = merge_disjoint_meshes([mesh1, mesh2])
-
-    adjacency_list = np.zeros((mesh.nelements,), dtype=set)
-    for elem in range(mesh.nelements):
-        adjacency_list[elem] = set()
-        starts = mesh.nodal_adjacency.neighbors_starts
-        for n in range(starts[elem], starts[elem + 1]):
-            adjacency_list[elem].add(mesh.nodal_adjacency.neighbors[n])
-
-    (_, p) = pymetis.part_graph(num_parts, adjacency=adjacency_list)
-    part_per_element = np.array(p)
-
-    from meshmode.mesh.processing import partition_mesh
-    new_meshes = [
-        partition_mesh(mesh, part_per_element, i)[0] for i in range(num_parts)]
-
-    assert mesh.nelements == np.sum(
-        [new_meshes[i].nelements for i in range(num_parts)])
-
-# }}}
-
-
->>>>>>> 291b9cc8
 # {{{ circle mesh
 
 def test_circle_mesh(do_plot=False):
