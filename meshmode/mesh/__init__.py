__copyright__ = "Copyright (C) 2010,2012,2013 Andreas Kloeckner, Michael Tom"

__license__ = """
Permission is hereby granted, free of charge, to any person obtaining a copy
of this software and associated documentation files (the "Software"), to deal
in the Software without restriction, including without limitation the rights
to use, copy, modify, merge, publish, distribute, sublicense, and/or sell
copies of the Software, and to permit persons to whom the Software is
furnished to do so, subject to the following conditions:

The above copyright notice and this permission notice shall be included in
all copies or substantial portions of the Software.

THE SOFTWARE IS PROVIDED "AS IS", WITHOUT WARRANTY OF ANY KIND, EXPRESS OR
IMPLIED, INCLUDING BUT NOT LIMITED TO THE WARRANTIES OF MERCHANTABILITY,
FITNESS FOR A PARTICULAR PURPOSE AND NONINFRINGEMENT. IN NO EVENT SHALL THE
AUTHORS OR COPYRIGHT HOLDERS BE LIABLE FOR ANY CLAIM, DAMAGES OR OTHER
LIABILITY, WHETHER IN AN ACTION OF CONTRACT, TORT OR OTHERWISE, ARISING FROM,
OUT OF OR IN CONNECTION WITH THE SOFTWARE OR THE USE OR OTHER DEALINGS IN
THE SOFTWARE.
"""

import numpy as np
import numpy.linalg as la

import modepy as mp
from pytools import Record, memoize_method

__doc__ = """

.. autoclass:: MeshElementGroup
.. autoclass:: SimplexElementGroup
.. autoclass:: TensorProductElementGroup

.. autoclass:: Mesh

.. autoclass:: NodalAdjacency
.. autoclass:: FacialAdjacencyGroup
.. autoclass:: InterPartitionAdjacencyGroup

.. autofunction:: make_region_tags
.. autofunction:: make_boundary_tags
.. autofunction:: make_tag_to_index
.. autofunction:: get_tag_bit

.. autofunction:: as_python
.. autofunction:: check_bc_coverage
.. autofunction:: is_boundary_tag_empty

Predefined Region tags
----------------------

.. autoclass:: RTAG_NONE
.. autoclass:: RTAG_ALL

Predefined Boundary tags
------------------------

.. autoclass:: BTAG_NONE
.. autoclass:: BTAG_ALL
.. autoclass:: BTAG_REALLY_ALL
.. autoclass:: BTAG_NO_BOUNDARY
.. autoclass:: BTAG_PARTITION
.. autoclass:: BTAG_INDUCED_BOUNDARY
"""


# {{{ element tags

class RTAG_NONE:  # noqa: N801
    """A region tag representing an empty region."""
    pass


class RTAG_ALL:  # noqa: N801
    """A region tag representing all regions."""
    pass


class BTAG_NONE:  # noqa: N801
    """A boundary tag representing an empty boundary."""


class BTAG_ALL:  # noqa: N801
    """A boundary tag representing the entire boundary.

    In the case of the boundary, :class:`BTAG_ALL` does not include rank boundaries,
    or, more generally, anything tagged with :class:`BTAG_NO_BOUNDARY`.

    In the case of a mesh representing an element-wise subset of another,
    :class:`BTAG_ALL` does not include boundaries induced by taking the subset.
    Instead, these boundaries will be tagged with
    :class:`BTAG_INDUCED_BOUNDARY`.
    """


class BTAG_REALLY_ALL:  # noqa: N801
    """A boundary tag representing the entire boundary.

    Unlike :class:`BTAG_ALL`, this includes rank boundaries,
    or, more generally, everything tagged with :class:`BTAG_NO_BOUNDARY`.

    In the case of a mesh representing an element-wise subset of another,
    this tag includes boundaries induced by taking the subset, or, more generally,
    everything tagged with
    :class:`BTAG_INDUCED_BOUNDARY`
    """


class BTAG_NO_BOUNDARY:  # noqa: N801
    """A boundary tag indicating that this edge should not fall under
    :class:`BTAG_ALL`. Among other things, this is used to keep rank boundaries
    out of :class:`BTAG_ALL`.
    """


class BTAG_PARTITION:  # noqa: N801
    """
    A boundary tag indicating that this edge is adjacent to an element of
    another :class:`Mesh`. The partition number of the adjacent mesh
    is given by ``part_nr``.

    .. attribute:: part_nr

    .. versionadded:: 2017.1
    """
    def __init__(self, part_nr):
        self.part_nr = int(part_nr)

    def __hash__(self):
        return hash((type(self), self.part_nr))

    def __eq__(self, other):
        if isinstance(other, BTAG_PARTITION):
            return self.part_nr == other.part_nr
        else:
            return False

    def __ne__(self, other):
        return not self.__eq__(other)

    def __repr__(self):
        return "<{}({})>".format(type(self).__name__, repr(self.part_nr))


class BTAG_INDUCED_BOUNDARY(BTAG_NO_BOUNDARY):  # noqa: N801
    """When a :class:`Mesh` is created as an element-by-element subset of another
    (as, for example, when using the Firedrake interop features
    while passing *restrict_to_boundary*), boundaries may arise where there
    were none in the original mesh. This boundary tag is used to indicate
    such boundaries.
    """
    # Don't be tempted to add a sphinx ref to the Firedrake stuff here.
    # This is unavailable in the Github doc build because
    # firedrakeproject.org seems to reject connections from Github.


SYSTEM_RTAGS = {RTAG_NONE, RTAG_ALL}


SYSTEM_BTAGS = {BTAG_NONE, BTAG_ALL, BTAG_REALLY_ALL, BTAG_NO_BOUNDARY,
                   BTAG_PARTITION, BTAG_INDUCED_BOUNDARY}

# }}}


# {{{ element group

# {{{ base class

class MeshElementGroup(Record):
    """A group of elements sharing a common reference element.

    .. attribute:: order

    .. attribute:: vertex_indices

        An array *(nelements, ref_element.nvertices)* of (mesh-wide)
        vertex indices.

    .. attribute:: nodes

        An array of node coordinates with shape
        *(mesh.ambient_dim, nelements, nunit_nodes)*.

    .. attribute:: unit_nodes

        *(dim, nunit_nodes)*

    .. attribute:: regions

        An array *(nelements)* of integers, with the bits of ``regions[i]``
        indicating the mesh regions that contain element ``i``.

    .. attribute:: element_nr_base

        Lowest element number in this element group.

    .. attribute:: node_nr_base

        Lowest node number in this element group.

    .. attribute:: dim

        The number of dimensions spanned by the element.
        *Not* the ambient dimension, see :attr:`Mesh.ambient_dim`
        for that.

    .. attribute:: is_affine

        A :class:`bool` flag that is *True* if the local-to-global
        parametrization of all the elements in the group is affine.

    .. automethod:: face_vertex_indices
    .. automethod:: vertex_unit_coordinates

    .. attribute:: nfaces

    .. automethod:: __eq__
    .. automethod:: __ne__
    """

    def __init__(self, order, vertex_indices, nodes,
            regions=None, element_nr_base=None, node_nr_base=None,
            unit_nodes=None, dim=None, **kwargs):
        """
        :arg order: the maximum total degree used for interpolation.
        :arg nodes: ``(ambient_dim, nelements, nunit_nodes)``
            The nodes are assumed to be mapped versions of *unit_nodes*.
        :arg unit_nodes: ``(dim, nunit_nodes)`` The unit nodes of which *nodes*
            is a mapped version.

        Do not supply *element_nr_base* and *node_nr_base*, they will be
        automatically assigned.
        """

        super().__init__(
            order=order,
            vertex_indices=vertex_indices,
            nodes=nodes,
            unit_nodes=unit_nodes,
            regions=regions,
            element_nr_base=element_nr_base, node_nr_base=node_nr_base,
            **kwargs)

    def get_copy_kwargs(self, **kwargs):
        if "element_nr_base" not in kwargs:
            kwargs["element_nr_base"] = None
        if "node_nr_base" not in kwargs:
            kwargs["node_nr_base"] = None

        return super().get_copy_kwargs(**kwargs)

    @property
    def dim(self):
        return self.unit_nodes.shape[0]

    def join_mesh(self, element_nr_base, node_nr_base):
        if self.element_nr_base is not None:
            raise RuntimeError("this element group has already joined a mesh, "
                    "cannot join another (The element group's element_nr_base "
                    "is already assigned, and that typically happens when a "
                    "group joins a Mesh instance.)")

        return self.copy(
                element_nr_base=element_nr_base,
                node_nr_base=node_nr_base)

    @property
    def nelements(self):
        return self.nodes.shape[1]

    @property
    def nnodes(self):
        return self.nelements * self.unit_nodes.shape[-1]

    @property
    def nunit_nodes(self):
        return self.unit_nodes.shape[-1]

    @property
    def is_affine(self):
        raise NotImplementedError

    def face_vertex_indices(self):
        """Return a tuple of tuples indicating which vertices
        (in mathematically positive ordering) make up each face
        of an element in this group.
        """
        raise NotImplementedError

    def vertex_unit_coordinates(self):
        """Return an array of shape ``(nfaces, dim)`` with the unit
        coordinates of each vertex.
        """
        raise NotImplementedError

    @property
    def nfaces(self):
        return len(self.face_vertex_indices())

    def __eq__(self, other):
        return (
                type(self) == type(other)
                and self.order == other.order
                and np.array_equal(self.vertex_indices, other.vertex_indices)
                and np.array_equal(self.nodes, other.nodes)
                and np.array_equal(self.unit_nodes, other.unit_nodes)
                and self.element_nr_base == other.element_nr_base
                and self.node_nr_base == other.node_nr_base)

    def __ne__(self, other):
        return not self.__eq__(other)

# }}}


# {{{ modepy-based element group

class _ModepyElementGroup(MeshElementGroup):
    def __init__(self, order, vertex_indices, nodes,
            regions=None, element_nr_base=None, node_nr_base=None,
            unit_nodes=None, dim=None, **kwargs):
        """
        :arg order: the maximum total degree used for interpolation.
        :arg nodes: ``(ambient_dim, nelements, nunit_nodes)``
            The nodes are assumed to be mapped versions of *unit_nodes*.
        :arg unit_nodes: ``(dim, nunit_nodes)`` The unit nodes of which
            *nodes* is a mapped version. If unspecified, the nodes from
            :func:`modepy.edge_clustered_nodes_for_space` are assumed.
            These must be in unit coordinates as defined in :mod:`modepy`.
        :arg dim: only used if *unit_nodes* is *None*, to get
            the default unit nodes.

        Do not supply *element_nr_base* and *node_nr_base*, they will be
        automatically assigned.
        """

        if unit_nodes is not None:
            if dim is None:
                dim = unit_nodes.shape[0]

            if unit_nodes.shape[0] != dim:
                raise ValueError("'dim' does not match 'unit_nodes' dimension")
        else:
            if dim is None:
                raise TypeError("'dim' must be passed if 'unit_nodes' is not passed")

        # dim is now usable
        shape = self._modepy_shape_cls(dim)
        space = mp.space_for_shape(shape, order)

        if unit_nodes is None:
            unit_nodes = mp.edge_clustered_nodes_for_space(space, shape)

        if nodes is not None:
            if unit_nodes.shape[-1] != nodes.shape[-1]:
                raise ValueError(
                        "'nodes' has wrong number of unit nodes per element."
                        f" expected {unit_nodes.shape[-1]}, "
                        f" but got {nodes.shape[-1]}.")

        if vertex_indices is not None:
            if not issubclass(vertex_indices.dtype.type, np.integer):
                raise TypeError("'vertex_indices' must be integral")

            if vertex_indices.shape[-1] != shape.nvertices:
                raise ValueError(
                        "'vertex_indices' has wrong number of vertices per element."
                        f" expected {shape.nvertices},"
                        f" got {vertex_indices.shape[-1]}")

        super().__init__(order, vertex_indices, nodes,
                regions=regions,
                element_nr_base=element_nr_base,
                node_nr_base=node_nr_base,
                unit_nodes=unit_nodes,
                dim=dim,
                _modepy_shape=shape,
                _modepy_space=space)

    @property
    @memoize_method
    def _modepy_faces(self):
        return mp.faces_for_shape(self._modepy_shape)

    def face_vertex_indices(self):
        return tuple(face.volume_vertex_indices for face in self._modepy_faces)

    def vertex_unit_coordinates(self):
        return mp.unit_vertices_for_shape(self._modepy_shape).T

# }}}


class SimplexElementGroup(_ModepyElementGroup):
    _modepy_shape_cls = mp.Simplex

    @property
    @memoize_method
    def is_affine(self):
        return is_affine_simplex_group(self)


class TensorProductElementGroup(_ModepyElementGroup):
    _modepy_shape_cls = mp.Hypercube

# }}}


# {{{ nodal adjacency

class NodalAdjacency(Record):
    """Describes nodal element adjacency information, i.e. information about
    elements that touch in at least one point.

    .. attribute:: neighbors_starts

        ``element_id_t [nelements+1]``

        Use together with :attr:`neighbors`.  ``neighbors_starts[iel]`` and
        ``neighbors_starts[iel+1]`` together indicate a ranges of element indices
        :attr:`neighbors` which are adjacent to *iel*.

    .. attribute:: neighbors

        ``element_id_t []``

        See :attr:`neighbors_starts`.

    .. automethod:: __eq__
    .. automethod:: __ne__
    """

    def __eq__(self, other):
        return (
                type(self) == type(other)
                and np.array_equal(self.neighbors_starts, other.neighbors_starts)
                and np.array_equal(self.neighbors, other.neighbors))

    def __ne__(self, other):
        return not self.__eq__(other)

# }}}


# {{{ facial adjacency

class FacialAdjacencyGroup(Record):
    """Describes facial element adjacency information for one
    :class:`MeshElementGroup`, i.e. information about elements that share (part
    of) a face.

    .. image:: images/facial-adjacency-group.png
        :align: center
        :width: 60%

    Represents (for example) *one* of the (colored) interfaces between
    :class:`MeshElementGroup` instances, or an interface between
    :class:`MeshElementGroup` and a boundary. (Note that element groups are not
    necessarily contiguous like the figure may suggest.)

    .. attribute:: igroup

    .. attribute:: ineighbor_group

        ID of neighboring group, or *None* for boundary faces. If identical
        to :attr:`igroup`, then this contains the self-connectivity in this
        group.

    .. attribute:: elements

        ``element_id_t [nfagrp_elements]``. ``elements[i]``
        Group-local element numbers.

    .. attribute:: element_faces

        ``face_id_t [nfagrp_elements]``. ``element_faces[i]``
        indicate what face index of the opposite element indicated in
        ``neighbors[iface]`` touches face number *iface* of element
        number *iel_grp* in this element group.

    .. attribute:: neighbors

        ``element_id_t [nfagrp_elements]``. ``neighbors[i]``
        gives the element number within :attr:`ineighbor_group` of the element
        opposite ``elements[i]``.

        If this number is negative, then this indicates that this is a
        boundary face, and the bits set in ``-neighbors[i]``
        should be interpreted according to :attr:`Mesh.boundary_tags`.

    .. attribute:: neighbor_faces

        ``face_id_t [nfagrp_elements]``. ``neighbor_faces[i]`` indicate what
        face index of the opposite element indicated in ``neighbors[i]`` has
        facial contact with face number ``element_faces[i]`` of element number
        ``elements[i]`` in element group *igroup*.

        Zero if ``neighbors[i]`` is negative.

    .. automethod:: __eq__
    .. automethod:: __ne__
    """

    def __eq__(self, other):
        return (
                type(self) == type(other)
                and self.igroup == other.igroup
                and self.ineighbor_group == other.ineighbor_group
                and np.array_equal(self.elements, other.elements)
                and np.array_equal(self.element_faces, other.element_faces)
                and np.array_equal(self.neighbors, other.neighbors)
                and np.array_equal(self.neighbor_faces, other.neighbor_faces)
                )

    def __ne__(self, other):
        return not self.__eq__(other)

# }}}


# {{{ partition adjacency

class InterPartitionAdjacencyGroup(FacialAdjacencyGroup):
    """
    Describes boundary adjacency information of elements in one
    :class:`MeshElementGroup`.

    .. attribute:: igroup

        The group number of this group.

    .. attribute:: ineighbor_group

        *None* for boundary faces.

    .. attribute:: elements

        Group-local element numbers.
        Element ``element_id_dtype elements[i]`` and face
        ``face_id_dtype element_faces[i]`` is connected to neighbor element
        ``element_id_dtype partition_neighbors[i]`` with face
        ``face_id_dtype global_neighbor_faces[i]``. The partition number it connects
        to is ``neighbor_partitions[i]``.

    .. attribute:: element_faces

        ``face_id_dtype element_faces[i]`` gives the face of
        ``element_id_dtype elements[i]`` that is connected to
        ``partition_neighbors[i]``.

    .. attribute:: neighbors

        Since this is a boundary, ``element_id_dtype neighbors[i]`` is interpreted
        as a boundary tag. ``-neighbors[i]`` should be interpreted according to
        :class:``Mesh.boundary_tags``.

    .. attribute:: partition_neighbors

        ``element_id_dtype partition_neighbors[i]`` gives the volume element number
        within the neighboring partition of the element connected to
        ``element_id_dtype elements[i]`` (which is a boundary element index). Use
        `~meshmode.mesh.processing.find_group_indices` to find the group that
        the element belongs to, then subtract ``element_nr_base`` to find the
        element of the group.

        If ``partition_neighbors[i]`` is negative, ``elements[i]`` is on a true
        boundary and is not connected to any other :class:``Mesh``.

    .. attribute:: neighbor_faces

        ``face_id_dtype global_neighbor_faces[i]`` gives face index within the
        neighboring partition of the face connected to
        ``element_id_dtype elements[i]``

        If ``neighbor_partitions[i]`` is negative, ``elements[i]`` is on a true
        boundary and is not connected to any other :class:``Mesh``.

    .. attribute:: neighbor_partitions

        ``neighbor_partitions[i]`` gives the partition number that ``elements[i]``
        is connected to.

        If ``neighbor_partitions[i]`` is negative, ``elements[i]`` is on a true
        boundary and is not connected to any other :class:``Mesh``.

    .. versionadded:: 2017.1
    """

    def __eq__(self, other):
        return (super.__eq__(self, other)
            and np.array_equal(self.partition_neighbors, other.partition_neighbors)
            and np.array_equal(self.neighbor_partitions, other.neighbor_partitions))

# }}}


# {{{ mesh

class Mesh(Record):
    """
    .. attribute:: ambient_dim

    .. attribute:: dim

    .. attribute:: vertices

        *None* or an array of vertex coordinates with shape
        *(ambient_dim, nvertices)*. If *None*, vertices are not
        known for this mesh.

    .. attribute:: nvertices

    .. attribute:: groups

        A list of :class:`MeshElementGroup` instances.

    .. attribute:: nelements

    .. attribute:: nodal_adjacency

        An instance of :class:`NodalAdjacency`.

        Referencing this attribute may raise
        :exc:`meshmode.DataUnavailable`.

    .. attribute:: facial_adjacency_groups

        A list of mappings from neighbor group IDs to instances of
        :class:`FacialAdjacencyGroup`.

        ``facial_adjacency_groups[igrp][ineighbor_group]`` gives
        the set of facial adjacency relations between group *igrp*
        and *ineighbor_group*. *ineighbor_group* and *igrp* may be
        identical, or *ineighbor_group* may be *None*, in which case
        an :class:`InterPartitionAdjacencyGroup` group containing boundary
        faces is returned.

        Referencing this attribute may raise
        :exc:`meshmode.DataUnavailable`.

        .. image:: images/facial-adjacency-group.png
            :align: center
            :width: 60%

        For example for the mesh in the figure, the following data structure
        would be present::

            [
                {...},  # connectivity for group 0
                {...},  # connectivity for group 1
                {...},  # connectivity for group 2
                {       # connectivity for group 3
                    1: FacialAdjacencyGroup(...)  # towards group 1, green
                    2: FacialAdjacencyGroup(...)  # towards group 2, pink
                    None: FacialAdjacencyGroup(...)  # towards the boundary, orange
                }
            ]

        (Note that element groups are not necessarily geometrically contiguous
        like the figure may suggest.)

    .. attribute:: region_tags

        A list of region tag identifiers. :class:`RTAG_ALL` is guaranteed to exist.

    .. attribute:: rtag_to_index

        A mapping that maps region tag identifiers to their
        corresponding index.

    .. attribute:: boundary_tags

        A list of boundary tag identifiers. :class:`BTAG_ALL` and
        :class:`BTAG_REALLY_ALL` are guaranteed to exist.

    .. attribute:: btag_to_index

        A mapping that maps boundary tag identifiers to their
        corresponding index.

    .. attribute:: vertex_id_dtype

    .. attribute:: element_id_dtype

    .. attribute:: is_conforming

        *True* if it is known that all element interfaces are conforming.
        *False* if it is known that some element interfaces are non-conforming.
        *None* if neither of the two is known.

    .. automethod:: copy
    .. automethod:: __eq__
    .. automethod:: __ne__
    """

    face_id_dtype = np.int8

    def __init__(self, vertices, groups, *, skip_tests=False,
            node_vertex_consistency_tolerance=None,
            skip_element_orientation_test=False,
            nodal_adjacency=None,
            facial_adjacency_groups=None,
            region_tags=None,
            boundary_tags=None,
            vertex_id_dtype=np.int32,
            element_id_dtype=np.int32,
            is_conforming=None):
        """
        :arg skip_tests: Skip mesh tests, in case you want to load a broken
            mesh anyhow and then fix it inside of this data structure.
        :arg node_vertex_consistency_tolerance: If *False*, do not check
            for consistency between vertex and nodal data. If *None*, use
            the (small, near FP-epsilon) default tolerance.
        :arg skip_element_orientation_test: If *False*, check that
            element orientation is positive in volume meshes
            (i.e. ones where ambient and topological dimension match).
        :arg nodal_adjacency: One of three options:
            *None*, in which case this information
            will be deduced from vertex adjacency. *False*, in which case
            this information will be marked unavailable (such as if there are
            hanging nodes in the geometry, so that vertex adjacency does not convey
            the full picture), and references to
            :attr:`element_neighbors_starts` and :attr:`element_neighbors`
            will result in exceptions. Lastly, a tuple
            :class:`NodalAdjacency` object.
        :arg facial_adjacency_groups: One of three options:
            *None*, in which case this information
            will be deduced from vertex adjacency. *False*, in which case
            this information will be marked unavailable (such as if there are
            hanging nodes in the geometry, so that vertex adjacency does not convey
            the full picture), and references to
            :attr:`element_neighbors_starts` and :attr:`element_neighbors`
            will result in exceptions. Lastly, a data structure as described in
            :attr:`facial_adjacency_groups` may be passed.
        """

        el_nr = 0
        node_nr = 0

        new_groups = []
        for g in groups:
            ng = g.join_mesh(el_nr, node_nr)
            new_groups.append(ng)
            el_nr += ng.nelements
            node_nr += ng.nnodes

        # {{{ region tags

        region_tags = make_region_tags(user_tags=region_tags)

        max_region_tag_count = int(
                np.log(np.iinfo(element_id_dtype).max)/np.log(2))
        if len(region_tags) > max_region_tag_count:
            raise ValueError("too few bits in element_id_dtype to represent all "
                    "region tags")

        rtag_to_index = make_tag_to_index(region_tags)

        # }}}

        # {{{ boundary tags

        boundary_tags = make_boundary_tags(user_tags=boundary_tags)

        max_boundary_tag_count = int(
                np.log(np.iinfo(element_id_dtype).max)/np.log(2))
        if len(boundary_tags) > max_boundary_tag_count:
            raise ValueError("too few bits in element_id_dtype to represent all "
                    "boundary tags")

        btag_to_index = make_tag_to_index(boundary_tags)

        # }}}

        if vertices is None:
            is_conforming = None

        if not is_conforming:
            if nodal_adjacency is None:
                nodal_adjacency = False
            if facial_adjacency_groups is None:
                facial_adjacency_groups = False

        if nodal_adjacency is not False and nodal_adjacency is not None:
            if not isinstance(nodal_adjacency, NodalAdjacency):
                nb_starts, nbs = nodal_adjacency
                nodal_adjacency = NodalAdjacency(
                        neighbors_starts=nb_starts,
                        neighbors=nbs)

                del nb_starts
                del nbs

        Record.__init__(
                self, vertices=vertices, groups=new_groups,
                _nodal_adjacency=nodal_adjacency,
                _facial_adjacency_groups=facial_adjacency_groups,
                region_tags=region_tags,
                rtag_to_index=rtag_to_index,
                boundary_tags=boundary_tags,
                btag_to_index=btag_to_index,
                vertex_id_dtype=np.dtype(vertex_id_dtype),
                element_id_dtype=np.dtype(element_id_dtype),
                is_conforming=is_conforming,
                )

        if not skip_tests:
            if node_vertex_consistency_tolerance is not False:
                assert _test_node_vertex_consistency(
                        self, node_vertex_consistency_tolerance)

            for g in self.groups:
                if g.vertex_indices is not None:
                    assert g.vertex_indices.dtype == self.vertex_id_dtype

            if nodal_adjacency:
                assert nodal_adjacency.neighbors_starts.shape == (self.nelements+1,)
                assert len(nodal_adjacency.neighbors.shape) == 1

                assert (nodal_adjacency.neighbors_starts.dtype
                        == self.element_id_dtype)
                assert nodal_adjacency.neighbors.dtype == self.element_id_dtype

            if facial_adjacency_groups:
                assert len(facial_adjacency_groups) == len(self.groups)
                for fagrp_map in facial_adjacency_groups:
                    for fagrp in fagrp_map.values():
                        nfagrp_elements, = fagrp.elements.shape

                        assert fagrp.element_faces.dtype == self.face_id_dtype
                        assert fagrp.element_faces.shape == (nfagrp_elements,)

                        assert fagrp.neighbors.dtype == self.element_id_dtype
                        assert fagrp.neighbors.shape == (nfagrp_elements,)

                        assert fagrp.neighbor_faces.dtype == self.face_id_dtype
                        assert fagrp.neighbor_faces.shape == (nfagrp_elements,)

                        if fagrp.ineighbor_group is None:
                            is_bdry = fagrp.neighbors < 0
                            assert ((1 << btag_to_index[BTAG_REALLY_ALL])
                                    & -fagrp.neighbors[is_bdry]).all(), \
                                    "boundary faces without BTAG_REALLY_ALL found"

            from meshmode.mesh.processing import \
                    test_volume_mesh_element_orientations

            if self.dim == self.ambient_dim and not skip_element_orientation_test:
                # only for volume meshes, for now
                assert test_volume_mesh_element_orientations(self), \
                        "negatively oriented elements found"

    def get_copy_kwargs(self, **kwargs):
        def set_if_not_present(name, from_name=None):
            if from_name is None:
                from_name = name
            if name not in kwargs:
                kwargs[name] = getattr(self, from_name)

        set_if_not_present("vertices")
        if "groups" not in kwargs:
            kwargs["groups"] = [group.copy() for group in self.groups]
        set_if_not_present("region_tags")
        set_if_not_present("boundary_tags")
        set_if_not_present("nodal_adjacency", "_nodal_adjacency")
        set_if_not_present("facial_adjacency_groups", "_facial_adjacency_groups")
        set_if_not_present("vertex_id_dtype")
        set_if_not_present("element_id_dtype")
        set_if_not_present("is_conforming")

        return kwargs

    @property
    def ambient_dim(self):
        from pytools import single_valued
        return single_valued(grp.nodes.shape[0] for grp in self.groups)

    @property
    def dim(self):
        from pytools import single_valued
        return single_valued(grp.dim for grp in self.groups)

    @property
    def nvertices(self):
        if self.vertices is None:
            from meshmode import DataUnavailable
            raise DataUnavailable("vertices")

        return self.vertices.shape[-1]

    @property
    def nelements(self):
        return sum(grp.nelements for grp in self.groups)

    @property
    def nodal_adjacency(self):
        from meshmode import DataUnavailable

        # pylint: disable=access-member-before-definition
        if self._nodal_adjacency is False:
            raise DataUnavailable("nodal_adjacency")

        elif self._nodal_adjacency is None:
            if not self.is_conforming:
                raise DataUnavailable("nodal_adjacency can only "
                        "be computed for known-conforming meshes")

            self._nodal_adjacency = _compute_nodal_adjacency_from_vertices(self)

        return self._nodal_adjacency

    def nodal_adjacency_init_arg(self):
        """Returns a *nodal_adjacency* argument that can be
        passed to a :class:`Mesh` constructor.
        """

        return self._nodal_adjacency

    @property
    def facial_adjacency_groups(self):
        from meshmode import DataUnavailable

        # pylint: disable=access-member-before-definition
        if self._facial_adjacency_groups is False:
            raise DataUnavailable("facial_adjacency_groups")

        elif self._facial_adjacency_groups is None:
            if not self.is_conforming:
                raise DataUnavailable("facial_adjacency_groups can only "
                        "be computed for known-conforming meshes")

            self._facial_adjacency_groups = _compute_facial_adjacency_from_vertices(
                                                self.groups,
                                                self.boundary_tags,
                                                self.element_id_dtype,
                                                self.face_id_dtype)

        return self._facial_adjacency_groups

    def region_tag_bit(self, region_tag):
        return get_tag_bit(self.rtag_to_index, region_tag)

    def boundary_tag_bit(self, boundary_tag):
        return get_tag_bit(self.btag_to_index, boundary_tag)

    def __eq__(self, other):
        return (
                type(self) == type(other)
                and np.array_equal(self.vertices, other.vertices)
                and self.groups == other.groups
                and self.vertex_id_dtype == other.vertex_id_dtype
                and self.element_id_dtype == other.element_id_dtype
                and self._nodal_adjacency == other._nodal_adjacency
                and self._facial_adjacency_groups == other._facial_adjacency_groups
                and self.region_tags == other.region_tags
                and self.boundary_tags == other.boundary_tags
                and self.is_conforming == other.is_conforming)

    def __ne__(self, other):
        return not self.__eq__(other)

    # Design experience: Try not to add too many global data structures to the
    # mesh. Let the element groups be responsible for that at the mesh level.
    #
    # There are more big, global structures on the discretization level.

# }}}


# {{{ node-vertex consistency test

def _test_node_vertex_consistency_resampling(mesh, mgrp, tol):
    if mesh.vertices is None:
        return True

    if mgrp.nelements == 0:
        return True

    if isinstance(mgrp, _ModepyElementGroup):
        basis = mp.basis_for_space(mgrp._modepy_space, mgrp._modepy_shape).functions
    else:
        raise TypeError(f"unsupported group type: {type(mgrp).__name__}")

    resampling_mat = mp.resampling_matrix(
            basis,
            mgrp.vertex_unit_coordinates().T,
            mgrp.unit_nodes)

    # dim, nelments, nnvertices
    map_vertices = np.einsum(
            "ij,dej->dei", resampling_mat, mgrp.nodes)

    grp_vertices = mesh.vertices[:, mgrp.vertex_indices]

    per_element_vertex_errors = np.sqrt(np.sum(
            np.sum((map_vertices - grp_vertices)**2, axis=0),
            axis=-1))

    if tol is None:
        tol = 1e3 * np.finfo(per_element_vertex_errors.dtype).eps

    from meshmode.mesh.processing import find_bounding_box

    bbox_min, bbox_max = find_bounding_box(mesh)
    size = la.norm(bbox_max-bbox_min)

    max_el_vertex_error = np.max(per_element_vertex_errors)
    assert max_el_vertex_error < tol*size, max_el_vertex_error

    return True


def _test_node_vertex_consistency(mesh, tol):
    """Ensure that order of by-index vertices matches that of mapped
    unit vertices.
    """

    for mgrp in mesh.groups:
        if isinstance(mgrp, _ModepyElementGroup):
            assert _test_node_vertex_consistency_resampling(mesh, mgrp, tol)
        else:
            from warnings import warn
            warn("not implemented: node-vertex consistency check for '%s'"
                    % type(mgrp).__name__)

    return True

# }}}


# {{{ vertex-based nodal adjacency

def _compute_nodal_adjacency_from_vertices(mesh):
    # FIXME Native code would make this faster

    _, nvertices = mesh.vertices.shape
    vertex_to_element = [[] for i in range(nvertices)]

    for grp in mesh.groups:
        iel_base = grp.element_nr_base
        for iel_grp in range(grp.nelements):
            for ivertex in grp.vertex_indices[iel_grp]:
                vertex_to_element[ivertex].append(iel_base + iel_grp)

    element_to_element = [set() for i in range(mesh.nelements)]
    for grp in mesh.groups:
        iel_base = grp.element_nr_base
        for iel_grp in range(grp.nelements):
            for ivertex in grp.vertex_indices[iel_grp]:
                element_to_element[iel_base + iel_grp].update(
                        vertex_to_element[ivertex])

    for iel, neighbors in enumerate(element_to_element):
        neighbors.remove(iel)

    lengths = [len(el_list) for el_list in element_to_element]
    neighbors_starts = np.cumsum(
            np.array([0] + lengths, dtype=mesh.element_id_dtype))
    from pytools import flatten
    neighbors = np.array(
            list(flatten(element_to_element)),
            dtype=mesh.element_id_dtype)

    assert neighbors_starts[-1] == len(neighbors)

    return NodalAdjacency(
            neighbors_starts=neighbors_starts,
            neighbors=neighbors)

# }}}


# {{{ tags

def make_region_tags(user_tags=None):
    """Create a region tag list, optionally including extra *user_tags*."""
    region_tags = []

    if user_tags is not None:
        if RTAG_NONE in user_tags:
            raise ValueError("RTAG_NONE is not allowed to be part of region_tags")
        region_tags.extend(user_tags)

    if RTAG_ALL not in region_tags:
        region_tags.append(RTAG_ALL)

    return region_tags


def make_boundary_tags(user_tags=None):
    """Create a boundary tag list, optionally including extra *user_tags*."""
    boundary_tags = []

    if user_tags is not None:
        if BTAG_NONE in user_tags:
            raise ValueError("BTAG_NONE is not allowed to be part of boundary_tags")
        boundary_tags.extend(user_tags)

    if BTAG_ALL not in boundary_tags:
        boundary_tags.append(BTAG_ALL)
    if BTAG_REALLY_ALL not in boundary_tags:
        boundary_tags.append(BTAG_REALLY_ALL)

    return boundary_tags


def make_tag_to_index(tags):
    """Create a dict that maps tags to their respective index in the tag list."""
    return {tag: i for i, tag in enumerate(tags)}


def get_tag_bit(tag_to_index, tag):
    """Get the bit in a tag bitfield that corresponds to *tag*."""
    if tag is RTAG_NONE or tag is BTAG_NONE:
        return 0

    if tag not in tag_to_index:
        raise ValueError("tag '%s' is not known" % tag)

    try:
        return 1 << tag_to_index[tag]
    except KeyError:
        return 0

# }}}


# {{{ vertex-based facial adjacency

class _FaceIDs:
    """
    Data structure for storage of a list of face identifiers (group, element, face).
    Each attribute is a :class:`numpy.ndarray` of shape ``(nfaces,)``.

    .. attribute:: groups

        The index of the group containing the face.

    .. attribute:: elements

        The group-relative index of the element containing the face.

    .. attribute:: faces

        The element-relative index of face.
    """
    def __init__(self, groups, elements, faces):
        self.groups = groups
        self.elements = elements
        self.faces = faces


def _concatenate_face_ids(face_ids_list):
    return _FaceIDs(
        groups=np.concatenate([ids.groups for ids in face_ids_list]),
        elements=np.concatenate([ids.elements for ids in face_ids_list]),
        faces=np.concatenate([ids.faces for ids in face_ids_list]))


def _match_faces_by_vertices(groups, face_ids, vertex_index_map_func=None):
    """
    Return matching faces in *face_ids* (expressed as pairs of indices into
    *face_ids*), where two faces match if they have the same vertices.

    :arg groups: A list of :class:`~meshmode.mesh.MeshElementGroup` to which the
        faces in *face_ids* belong.
    :arg face_ids: A :class:`~meshmode.mesh._FaceIDs` containing the faces selected
        for matching.
    :arg vertex_index_map_func: An optional function that maps a set of vertex
        indices (stored in a :class:`numpy.ndarray`) to another set of vertex
        indices. Must accept multidimensional arrays as input and return an array
        of the same shape.
    :returns: A :class:`numpy.ndarray` of shape ``(2, nmatches)`` of indices into
        *face_ids*.
    """
    if vertex_index_map_func is None:
        def vertex_index_map_func(vertices):
            return vertices

    from pytools import single_valued
    vertex_id_dtype = single_valued(grp.vertex_indices.dtype for grp in groups)

    nfaces = len(face_ids.groups)

    max_face_vertices = max(len(ref_fvi) for grp in groups
        for ref_fvi in grp.face_vertex_indices())

    face_vertex_indices = np.empty((max_face_vertices, nfaces),
        dtype=vertex_id_dtype)
    face_vertex_indices[:, :] = -1

    for igrp, grp in enumerate(groups):
        for fid, ref_fvi in enumerate(grp.face_vertex_indices()):
            indices, = np.where((face_ids.groups == igrp) & (face_ids.faces == fid))
            grp_fvi = grp.vertex_indices[face_ids.elements[indices], :][:, ref_fvi]
            face_vertex_indices[:len(ref_fvi), indices] = (
                vertex_index_map_func(grp_fvi).T)

    # Normalize vertex-based "face identifiers" by sorting
    face_vertex_indices_increasing = np.sort(face_vertex_indices, axis=0)
    # Lexicographically sort the face vertex indices, then diff the result to find
    # faces with the same vertices
    order = np.lexsort(face_vertex_indices_increasing)
    diffs = np.diff(face_vertex_indices_increasing[:, order], axis=1)
    match_indices, = (~np.any(diffs, axis=0)).nonzero()

    return np.stack((order[match_indices], order[match_indices+1]))


def _compute_facial_adjacency_from_vertices(groups, boundary_tags,
                                     element_id_dtype,
                                     face_id_dtype,
                                     face_vertex_indices_to_tags=None):
    if not groups:
        return None
<<<<<<< HEAD
    boundary_tag_to_index = make_tag_to_index(boundary_tags)
=======

    boundary_tag_to_index = {tag: i for i, tag in enumerate(boundary_tags)}
>>>>>>> a0098529

    def boundary_tag_bit(boundary_tag):
        return get_tag_bit(boundary_tag_to_index, boundary_tag)

    # Match up adjacent faces according to their vertex indices

    face_ids_per_group = []
    for igrp, grp in enumerate(groups):
        indices = np.indices((grp.nfaces, grp.nelements), dtype=element_id_dtype)
        face_ids_per_group.append(_FaceIDs(
            groups=np.full(grp.nelements * grp.nfaces, igrp),
            elements=indices[1].flatten(),
            faces=indices[0].flatten().astype(face_id_dtype)))
    face_ids = _concatenate_face_ids(face_ids_per_group)

    face_index_pairs = _match_faces_by_vertices(groups, face_ids)

    del igrp
    del grp

    # Get ((grp#, elem#, face#), (neighbor grp#, neighbor elem#, neighbor face#))
    # for every face (both ways)

    face_index_pairs_both_ways = np.stack((
        np.concatenate((
            face_index_pairs[0, :],
            face_index_pairs[1, :])),
        np.concatenate((
            face_index_pairs[1, :],
            face_index_pairs[0, :]))))
    # Accomplish a sort by group, then neighbor group. This is done by sorting by
    # the indices in face_ids. Realize that those are already ordered by group by
    # construction.
    order = np.lexsort((
        face_index_pairs_both_ways[1, :],
        face_index_pairs_both_ways[0, :]))
    face_index_pairs_both_ways_sorted = face_index_pairs_both_ways[:, order]

    face_id_pairs = (
        _FaceIDs(
            groups=face_ids.groups[face_index_pairs_both_ways_sorted[0, :]],
            elements=face_ids.elements[face_index_pairs_both_ways_sorted[0, :]],
            faces=face_ids.faces[face_index_pairs_both_ways_sorted[0, :]]),
        _FaceIDs(
            groups=face_ids.groups[face_index_pairs_both_ways_sorted[1, :]],
            elements=face_ids.elements[face_index_pairs_both_ways_sorted[1, :]],
            faces=face_ids.faces[face_index_pairs_both_ways_sorted[1, :]]))

    # {{{ build facial_adjacency_groups data structure

    from meshmode.mesh import FacialAdjacencyGroup, BTAG_ALL, BTAG_REALLY_ALL

    facial_adjacency_groups = []
    for igrp, grp in enumerate(groups):
        grp_map = {}

        face_has_neighbor = np.full((grp.nfaces, grp.nelements), False)

        is_grp_adj = face_id_pairs[0].groups == igrp
        connected_groups = np.unique(face_id_pairs[1].groups[is_grp_adj])
        for i_neighbor_grp in connected_groups:
            is_neighbor_adj = (
                is_grp_adj & (face_id_pairs[1].groups == i_neighbor_grp))
            grp_map[i_neighbor_grp] = FacialAdjacencyGroup(
                igroup=igrp,
                ineighbor_group=i_neighbor_grp,
                elements=face_id_pairs[0].elements[is_neighbor_adj],
                element_faces=face_id_pairs[0].faces[is_neighbor_adj],
                neighbors=face_id_pairs[1].elements[is_neighbor_adj],
                neighbor_faces=face_id_pairs[1].faces[is_neighbor_adj])
            face_has_neighbor[
                face_id_pairs[0].faces[is_neighbor_adj],
                face_id_pairs[0].elements[is_neighbor_adj]] = True

        has_bdry = not np.all(face_has_neighbor)
        if has_bdry:
            faces, elements = np.where(~face_has_neighbor)
            element_faces = faces.astype(face_id_dtype)
            neighbors = np.full(len(elements),
                -(boundary_tag_bit(BTAG_ALL)
                    | boundary_tag_bit(BTAG_REALLY_ALL)),
                dtype=element_id_dtype)
            if face_vertex_indices_to_tags is not None:
                for i in range(len(elements)):
                    ref_fvi = grp.face_vertex_indices()[element_faces[i]]
                    fvi = frozenset(grp.vertex_indices[elements[i], ref_fvi])
                    tags = face_vertex_indices_to_tags.get(fvi, None)
                    if tags is not None:
                        tag_mask = 0
                        for tag in tags:
                            tag_mask |= boundary_tag_bit(tag)
                        neighbors[i] = -((-neighbors[i]) | tag_mask)
            neighbor_faces = np.zeros(len(elements), dtype=face_id_dtype)
            grp_map[None] = FacialAdjacencyGroup(
                igroup=igrp,
                ineighbor_group=None,
                elements=elements,
                element_faces=element_faces,
                neighbors=neighbors,
                neighbor_faces=neighbor_faces)

        facial_adjacency_groups.append(grp_map)

    # }}}

    return facial_adjacency_groups

# }}}


# {{{ as_python

def _numpy_array_as_python(array):
    return "np.array({}, dtype=np.{})".format(
            repr(array.tolist()),
            array.dtype.name)


def as_python(mesh, function_name="make_mesh"):
    """Return a snippet of Python code (as a string) that will
    recreate the mesh given as an input parameter.
    """

    from pytools.py_codegen import PythonCodeGenerator, Indentation
    cg = PythonCodeGenerator()
    cg("""
        # generated by meshmode.mesh.as_python

        import numpy as np
        from meshmode.mesh import (
            Mesh, MeshElementGroup, FacialAdjacencyGroup,
            BTAG_ALL, BTAG_REALLY_ALL)

        """)

    cg("def %s():" % function_name)
    with Indentation(cg):
        cg("vertices = " + _numpy_array_as_python(mesh.vertices))
        cg("")
        cg("groups = []")
        cg("")
        for group in mesh.groups:
            cg("import %s" % type(group).__module__)
            cg("groups.append({}.{}(".format(
                type(group).__module__,
                type(group).__name__))
            cg("    order=%s," % group.order)
            cg("    vertex_indices=%s,"
                    % _numpy_array_as_python(group.vertex_indices))
            cg("    nodes=%s,"
                    % _numpy_array_as_python(group.nodes))
            cg("    unit_nodes=%s))"
                    % _numpy_array_as_python(group.unit_nodes))

        # {{{ facial adjacency groups

        def fagrp_params_str(fagrp):
            if type(fagrp) != FacialAdjacencyGroup:
                raise NotImplementedError(f"Not implemented for {fagrp.__class__}.")
            params = {
                    "igroup": fagrp.igroup,
                    "ineighbor_group": repr(fagrp.ineighbor_group),
                    "elements": _numpy_array_as_python(fagrp.elements),
                    "element_faces": _numpy_array_as_python(fagrp.element_faces),
                    "neighbors": _numpy_array_as_python(fagrp.neighbors),
                    "neighbor_faces": _numpy_array_as_python(fagrp.neighbor_faces),
                    }
            return ",\n    ".join(f"{k}={v}" for k, v in params.items())

        if mesh._facial_adjacency_groups:
            cg("facial_adjacency_groups = []")

            for fagrp_map in mesh.facial_adjacency_groups:
                cg("facial_adjacency_groups.append({%s})" % ",\n    ".join(
                    "{!r}: FacialAdjacencyGroup({})".format(
                        inb_grp, fagrp_params_str(fagrp))
                    for inb_grp, fagrp in fagrp_map.items()))

        else:
            cg("facial_adjacency_groups = %r" % mesh._facial_adjacency_groups)

        # }}}

        # {{{ boundary tags

        def strify_boundary_tag(btag):
            if isinstance(btag, type):
                return btag.__name__
            else:
                return repr(btag)

        btags_str = ", ".join(
                strify_boundary_tag(btag) for btag in mesh.boundary_tags)

        # }}}

        cg("return Mesh(vertices, groups, skip_tests=True,")
        cg("    vertex_id_dtype=np.%s," % mesh.vertex_id_dtype.name)
        cg("    element_id_dtype=np.%s," % mesh.element_id_dtype.name)

        if isinstance(mesh._nodal_adjacency, NodalAdjacency):
            el_con_str = "({}, {})".format(
                    _numpy_array_as_python(
                        mesh._nodal_adjacency.neighbors_starts),
                    _numpy_array_as_python(
                        mesh._nodal_adjacency.neighbors),
                    )
        else:
            el_con_str = repr(mesh._nodal_adjacency)

        cg("    nodal_adjacency=%s," % el_con_str)
        cg("    facial_adjacency_groups=facial_adjacency_groups,")
        cg("    boundary_tags=[%s]," % btags_str)
        cg("    is_conforming=%s)" % repr(mesh.is_conforming))

        # FIXME: Handle facial adjacency, boundary tags

    return cg.get()

# }}}


# {{{ check_bc_coverage

def check_bc_coverage(mesh, boundary_tags, incomplete_ok=False,
        true_boundary_only=True):
    """Verify boundary condition coverage.

    Given a list of boundary tags as *boundary_tags*, this function verifies
    that

     1. the union of all these boundaries gives the complete boundary,
     1. all these boundaries are disjoint.

    :arg incomplete_ok: Do not report an error if some faces are not covered
      by the boundary conditions.
    :arg true_boundary_only: only verify for faces tagged with :class:`BTAG_ALL`.
    """

    for fagrp_map in mesh.facial_adjacency_groups:
        bdry_grp = fagrp_map.get(None)
        if bdry_grp is None:
            continue

        nb_elements = bdry_grp.neighbors
        assert (nb_elements < 0).all()

        nb_el_bits = -nb_elements

        # An array of flags for each face indicating whether we have encountered
        # a boundary condition for that face.
        seen = np.zeros_like(nb_el_bits, dtype=bool)

        if true_boundary_only:
            tag_bit = mesh.boundary_tag_bit(BTAG_ALL)
            tag_set = (nb_el_bits & tag_bit) != 0

            # Consider non-boundary faces 'seen'
            seen = seen | ~tag_set

        for btag in boundary_tags:
            tag_bit = mesh.boundary_tag_bit(btag)
            tag_set = (nb_el_bits & tag_bit) != 0

            if (seen & tag_set).any():
                raise RuntimeError("faces with multiple boundary conditions found")

            seen = seen | tag_set

        if not incomplete_ok and not seen.all():
            raise RuntimeError("found faces without boundary conditions")

# }}}


# {{{ is_region_tag_empty

def is_region_tag_empty(mesh, region_tag):
    """:returns: *True* if *region_tag* does not occur as part of *mesh*."""
    rtag_bit = mesh.region_tag_bit(region_tag)
    if not rtag_bit:
        return True

    for grp in mesh.groups:
        if (grp.regions & rtag_bit).any():
            return False

    return True

# }}}


# {{{ is_boundary_tag_empty

def is_boundary_tag_empty(mesh, boundary_tag):
    """:returns: *True* if *boundary_tag* does not occur as part of *mesh*."""
    btag_bit = mesh.boundary_tag_bit(boundary_tag)
    if not btag_bit:
        return True

    for igrp in range(len(mesh.groups)):
        bdry_fagrp = mesh.facial_adjacency_groups[igrp].get(None, None)
        if bdry_fagrp is None:
            continue

        neg = bdry_fagrp.neighbors < 0
        if (-bdry_fagrp.neighbors[neg] & btag_bit).any():
            return False

    return True

# }}}


# {{{ is_affine_simplex_group

def is_affine_simplex_group(group, abs_tol=None):
    if abs_tol is None:
        abs_tol = 1.0e-13

    if not isinstance(group, SimplexElementGroup):
        raise TypeError("expected a 'SimplexElementGroup' not '%s'" %
                type(group).__name__)

    # get matrices
    basis = mp.basis_for_space(group._modepy_space, group._modepy_shape)
    vinv = la.inv(mp.vandermonde(basis.functions, group.unit_nodes))
    diff = mp.differentiation_matrices(
            basis.functions, basis.gradients, group.unit_nodes)
    if not isinstance(diff, tuple):
        diff = (diff,)

    # construct all second derivative matrices (including cross terms)
    from itertools import product
    mats = []
    for n in product(range(group.dim), repeat=2):
        if n[0] > n[1]:
            continue
        mats.append(vinv.dot(diff[n[0]].dot(diff[n[1]])))

    # check just the first element for a non-affine local-to-global mapping
    ddx_coeffs = np.einsum("aij,bj->abi", mats, group.nodes[:, 0, :])
    norm_inf = np.max(np.abs(ddx_coeffs))
    if norm_inf > abs_tol:
        return False

    # check all elements for a non-affine local-to-global mapping
    ddx_coeffs = np.einsum("aij,bcj->abci", mats, group.nodes)
    norm_inf = np.max(np.abs(ddx_coeffs))
    return norm_inf < abs_tol

# }}}

# vim: foldmethod=marker<|MERGE_RESOLUTION|>--- conflicted
+++ resolved
@@ -1215,12 +1215,8 @@
                                      face_vertex_indices_to_tags=None):
     if not groups:
         return None
-<<<<<<< HEAD
+
     boundary_tag_to_index = make_tag_to_index(boundary_tags)
-=======
-
-    boundary_tag_to_index = {tag: i for i, tag in enumerate(boundary_tags)}
->>>>>>> a0098529
 
     def boundary_tag_bit(boundary_tag):
         return get_tag_bit(boundary_tag_to_index, boundary_tag)
