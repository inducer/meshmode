__copyright__ = "Copyright (C) 2013 Andreas Kloeckner"

__license__ = """
Permission is hereby granted, free of charge, to any person obtaining a copy
of this software and associated documentation files (the "Software"), to deal
in the Software without restriction, including without limitation the rights
to use, copy, modify, merge, publish, distribute, sublicense, and/or sell
copies of the Software, and to permit persons to whom the Software is
furnished to do so, subject to the following conditions:

The above copyright notice and this permission notice shall be included in
all copies or substantial portions of the Software.

THE SOFTWARE IS PROVIDED "AS IS", WITHOUT WARRANTY OF ANY KIND, EXPRESS OR
IMPLIED, INCLUDING BUT NOT LIMITED TO THE WARRANTIES OF MERCHANTABILITY,
FITNESS FOR A PARTICULAR PURPOSE AND NONINFRINGEMENT. IN NO EVENT SHALL THE
AUTHORS OR COPYRIGHT HOLDERS BE LIABLE FOR ANY CLAIM, DAMAGES OR OTHER
LIABILITY, WHETHER IN AN ACTION OF CONTRACT, TORT OR OTHERWISE, ARISING FROM,
OUT OF OR IN CONNECTION WITH THE SOFTWARE OR THE USE OR OTHER DEALINGS IN
THE SOFTWARE.
"""

from typing import Callable, Optional, Union

import numpy as np
import numpy.linalg as la
import modepy as mp

from pytools import log_process, deprecate_keyword

import logging
logger = logging.getLogger(__name__)


__doc__ = """

Curves
------

.. autofunction:: make_curve_mesh

Curve parametrizations
^^^^^^^^^^^^^^^^^^^^^^

.. autofunction:: circle
.. autofunction:: ellipse
.. autofunction:: cloverleaf
.. data :: starfish
.. autofunction:: drop
.. autofunction:: n_gon
.. autofunction:: qbx_peanut
.. autofunction:: apple
.. autoclass:: WobblyCircle
.. autoclass:: NArmedStarfish

Surfaces
--------

.. autofunction:: generate_icosahedron
.. autofunction:: generate_icosphere
.. autofunction:: generate_torus
.. autofunction:: refine_mesh_and_get_urchin_warper
.. autofunction:: generate_urchin

Volumes
-------

.. autofunction:: generate_box_mesh
.. autofunction:: generate_regular_rect_mesh
.. autofunction:: generate_warped_rect_mesh

Tools for Iterative Refinement
------------------------------

.. autofunction:: warp_and_refine_until_resolved
"""


# {{{ test curve parametrizations

def circle(t: np.ndarray):
    """
    :param t: the parametrization, runs from :math:`[0, 1)`.
    :return: an array of shape ``(2, t.size)``.
    """
    return ellipse(1.0, t)


def ellipse(aspect_ratio: float, t: np.ndarray):
    """
    :param t: the parametrization, runs from :math:`[0, 1)`.
    :return: an array of shape ``(2, t.size)``.
    """

    ilength = 2*np.pi
    t = t*ilength
    return np.vstack([
        np.cos(t),
        np.sin(t)/aspect_ratio,
        ])


def cloverleaf(t: np.ndarray):
    """
    :param t: the parametrization, runs from :math:`[0, 1)`.
    :return: an array of shape ``(2, t.size)``.
    """

    ilength = 2*np.pi
    t = t*ilength

    a = 0.3
    b = 3

    return np.vstack([
        np.cos(t)+a*np.sin(b*t),
        np.sin(t)-a*np.cos(b*t)
        ])


def drop(t: np.ndarray):
    """
    :param t: the parametrization, runs from :math:`[0, 1)`.
    :return: an array of shape ``(2, t.size)``.
    """

    ilength = np.pi
    t = t*ilength

    return 1.7 * np.vstack([
        np.sin(t)-0.5,
        0.5*(np.cos(t)*(t-np.pi)*t),
        ])


def n_gon(n_corners, t):
    """
    :param t: the parametrization, runs from :math:`[0, 1)`.
    :return: an array of shape ``(2, t.size)``.
    """

    t = t*n_corners

    result = np.empty((2,)+t.shape)

    for side in range(n_corners):
        indices = np.where((side <= t) & (t < side+1))

        startp = np.array([
            np.cos(2*np.pi/n_corners * side),
            np.sin(2*np.pi/n_corners * side),
            ])[:, np.newaxis]
        endp = np.array([
            np.cos(2*np.pi/n_corners * (side+1)),
            np.sin(2*np.pi/n_corners * (side+1)),
            ])[:, np.newaxis]

        tau = t[indices]-side
        result[:, indices] = (1-tau)*startp + tau*endp

    return result


def qbx_peanut(t: np.ndarray):
    """
    :param t: the parametrization, runs from :math:`[0, 1)`.
    :return: an array of shape ``(2, t.size)``.
    """
    ilength = 2*np.pi
    t = t*ilength

    return np.vstack([
        0.75 * np.cos(t-0.25*np.pi) * (1+0.3*np.sin(2*t)),
        np.sin(t-0.25*np.pi) * (1+0.3*np.sin(2*t))
        ])


def apple(a: float, t: np.ndarray):
    """
    :param a: roundness parameter in :math:`[0, 1/2]`, where :math:`0` gives
        a circle and :math:`1/2` gives a cardioid.
    :param t: the parametrization, runs from :math:`[0, 1)`.
    :return: an array of shape ``(2, t.size)``.
    """
    ilength = 2*np.pi
    t = t*ilength

    sin = np.sin
    cos = np.cos

    return np.vstack([
        cos(t) + a*cos(2*t),
        sin(t) + a*sin(2*t)
        ])


class WobblyCircle:
    """
    .. automethod:: random
    .. automethod:: __call__
    """
    def __init__(self, coeffs: np.ndarray):
        self.coeffs = coeffs

    @staticmethod
    def random(ncoeffs: int, seed: int):
        rng = np.random.default_rng(seed)
        coeffs = rng.random(ncoeffs)

        coeffs = 0.95*coeffs/np.sum(np.abs(coeffs))

        return WobblyCircle(coeffs)

    def __call__(self, t: np.ndarray):
        """
        :param t: the parametrization, runs from :math:`[0, 1)`.
        :return: an array of shape ``(2, t.size)``.
        """

        ilength = 2*np.pi
        t = t*ilength

        wave = 1
        for i, coeff in enumerate(self.coeffs):
            wave = wave + coeff*np.sin((i+1)*t)

        return np.vstack([
            np.cos(t)*wave,
            np.sin(t)*wave,
            ])


class NArmedStarfish(WobblyCircle):
    """Inherits from :class:`WobblyCircle`.

    .. automethod:: __call__
    """
    def __init__(self, n_arms: int, amplitude: float):
        coeffs = np.zeros(n_arms)
        coeffs[-1] = amplitude
        super().__init__(coeffs)


starfish = NArmedStarfish(5, 0.25)

# }}}


# {{{ make_curve_mesh

def make_curve_mesh(
        curve_f: Callable[[np.ndarray], np.ndarray],
        element_boundaries: np.ndarray, order: int, *,
        unit_nodes: Optional[np.ndarray] = None,
        node_vertex_consistency_tolerance: Optional[Union[float, bool]] = None,
        closed: bool = True,
        return_parametrization_points: bool = False):
    """
    :param curve_f: parametrization for a curve, accepting a vector of
        point locations and returning an array of shape ``(2, npoints)``.
    :param element_boundaries: a vector of element boundary locations in
        :math:`[0, 1]`, in order. :math:`0` must be the first entry, :math:`1`
        the last one.
    :param order: order of the (simplex) elements. If *unit_nodes* is also
        provided, the orders should match.
    :param unit_nodes: if given, the unit nodes to use. Must have shape
        ``(2, nnodes)``.
    :param node_vertex_consistency_tolerance: passed to the
        :class:`~meshmode.mesh.Mesh` constructor. If *False*, no checks are
        performed.
    :param closed: if *True*, the curve is assumed closed and the first and
        last of the *element_boundaries* must match.
    :param return_parametrization_points: if *True*, the parametrization points
        at which all the nodes in the mesh were evaluated are also returned.
    :returns: a :class:`~meshmode.mesh.Mesh`, or if *return_parametrization_points*
        is *True*, a tuple ``(mesh, par_points)``, where *par_points* is an array of
        parametrization points.
    """

    assert element_boundaries[0] == 0
    assert element_boundaries[-1] == 1
    nelements = len(element_boundaries) - 1

    if unit_nodes is None:
        unit_nodes = mp.warp_and_blend_nodes(1, order)
    nodes_01 = 0.5*(unit_nodes+1)

    wrap = nelements
    if not closed:
        wrap += 1

    vertices = curve_f(element_boundaries)[:, :wrap]
    vertex_indices = np.vstack([
        np.arange(0, nelements, dtype=np.int32),
        np.arange(1, nelements + 1, dtype=np.int32) % wrap
        ]).T

    assert vertices.shape[1] == np.max(vertex_indices) + 1
    if closed:
        start_end_par = np.array([0, 1], dtype=np.float64)
        start_end_curve = curve_f(start_end_par)

        assert la.norm(start_end_curve[:, 0] - start_end_curve[:, 1]) < 1.0e-12

    el_lengths = np.diff(element_boundaries)
    el_starts = element_boundaries[:-1]

    # (el_nr, node_nr)
    t = el_starts[:, np.newaxis] + el_lengths[:, np.newaxis]*nodes_01
    t = t.ravel()
    nodes = curve_f(t).reshape(vertices.shape[0], nelements, -1)

    from meshmode.mesh import Mesh, SimplexElementGroup
    egroup = SimplexElementGroup(
            order,
            vertex_indices=vertex_indices,
            nodes=nodes,
            unit_nodes=unit_nodes)

    mesh = Mesh(
            vertices=vertices, groups=[egroup],
            node_vertex_consistency_tolerance=node_vertex_consistency_tolerance,
            is_conforming=True)

    if return_parametrization_points:
        return mesh, t
    else:
        return mesh

# }}}


# {{{ make_group_from_vertices

@deprecate_keyword("group_factory", "group_cls")
def make_group_from_vertices(
        vertices: np.ndarray, vertex_indices: np.ndarray, order: int, *,
        group_cls: Optional[type] = None,
        unit_nodes: Optional[np.ndarray] = None):
    # shape: (ambient_dim, nelements, nvertices)
    ambient_dim = vertices.shape[0]
    el_vertices = vertices[:, vertex_indices]

    from meshmode.mesh import SimplexElementGroup, TensorProductElementGroup
    if group_cls is None:
        group_cls = SimplexElementGroup

    if issubclass(group_cls, SimplexElementGroup):
        if order < 1:
            raise ValueError("can't represent simplices with mesh order < 1")

        el_origins = el_vertices[:, :, 0][:, :, np.newaxis]
        # ambient_dim, nelements, nspan_vectors
        spanning_vectors = (
                el_vertices[:, :, 1:] - el_origins)

        nspan_vectors = spanning_vectors.shape[-1]
        dim = nspan_vectors

        # dim, nunit_nodes
        if unit_nodes is None:
            shape = mp.Simplex(dim)
            space = mp.space_for_shape(shape, order)
            unit_nodes = mp.edge_clustered_nodes_for_space(space, shape)

        unit_nodes_01 = 0.5 + 0.5*unit_nodes
        nodes = np.einsum(
                "si,des->dei",
                unit_nodes_01, spanning_vectors) + el_origins

    elif issubclass(group_cls, TensorProductElementGroup):
        nelements, nvertices = vertex_indices.shape

        dim = nvertices.bit_length() - 1
        if nvertices != 2**dim:
            raise ValueError("invalid number of vertices for tensor-product "
                    "elements, must be power of two")

        shape = mp.Hypercube(dim)
        space = mp.space_for_shape(shape, order)

        if unit_nodes is None:
            unit_nodes = mp.edge_clustered_nodes_for_space(space, shape)

        # shape: (dim, nnodes)
        unit_nodes_01 = 0.5 + 0.5*unit_nodes
        _, nnodes = unit_nodes.shape

        vertex_tuples = mp.node_tuples_for_space(type(space)(dim, 1))
        assert len(vertex_tuples) == nvertices

        vdm = np.empty((nvertices, nvertices))
        for i, vertex_tuple in enumerate(vertex_tuples):
            for j, func_tuple in enumerate(vertex_tuples):
                vertex_ref = np.array(vertex_tuple, dtype=np.float64)
                vdm[i, j] = np.prod(vertex_ref**func_tuple)

        # shape: (ambient_dim, nelements, nvertices)
        coeffs = np.empty((ambient_dim, nelements, nvertices))
        for d in range(ambient_dim):
            coeffs[d] = la.solve(vdm, el_vertices[d].T).T

        vdm_nodes = np.zeros((nnodes, nvertices))
        for j, func_tuple in enumerate(vertex_tuples):
            vdm_nodes[:, j] = np.prod(
                    unit_nodes_01 ** np.array(func_tuple).reshape(-1, 1),
                    axis=0)

        nodes = np.einsum("ij,dej->dei", vdm_nodes, coeffs)
    else:
        raise ValueError(f"unsupported value for 'group_cls': {group_cls}")

    # make contiguous
    nodes = nodes.copy()

    return group_cls(
            order, vertex_indices, nodes,
            unit_nodes=unit_nodes)

# }}}


# {{{ generate_icosahedron

def generate_icosahedron(
        r: float, order: int, *,
        node_vertex_consistency_tolerance: Optional[Union[float, bool]] = None,
        unit_nodes: Optional[np.ndarray] = None):
    # https://en.wikipedia.org/w/index.php?title=Icosahedron&oldid=387737307

    phi = (1+5**(1/2))/2

    from pytools import flatten
    vertices = np.array(sorted(flatten([
            (0, pm1*1, pm2*phi),
            (pm1*1, pm2*phi, 0),
            (pm1*phi, 0, pm2*1)]
            for pm1 in [-1, 1]
            for pm2 in [-1, 1]))).T.copy()

    top_ring = [11, 7, 1, 2, 8]
    bottom_ring = [10, 9, 3, 0, 4]
    bottom_point = 6
    top_point = 5

    tris = []
    m = len(top_ring)
    for i in range(m):
        tris.append([top_ring[i], top_ring[(i+1) % m], top_point])
        tris.append([bottom_ring[i], bottom_point, bottom_ring[(i+1) % m], ])
        tris.append([bottom_ring[i], bottom_ring[(i+1) % m], top_ring[i]])
        tris.append([top_ring[i], bottom_ring[(i+1) % m], top_ring[(i+1) % m]])

    vertices *= r/la.norm(vertices[:, 0])

    vertex_indices = np.array(tris, dtype=np.int32)

    grp = make_group_from_vertices(vertices, vertex_indices, order,
            unit_nodes=unit_nodes)

    from meshmode.mesh import Mesh
    return Mesh(
            vertices, [grp],
            node_vertex_consistency_tolerance=node_vertex_consistency_tolerance,
            is_conforming=True)

# }}}


# {{{ generate_icosphere

def generate_icosphere(r: float, order: int, *,
        uniform_refinement_rounds: int = 0,
        node_vertex_consistency_tolerance: Optional[Union[float, bool]] = None,
        unit_nodes: Optional[np.ndarray] = None):
    """
    :param r: radius of the sphere.
    :param order: order of the (simplex) elements. If *unit_nodes* is also
        provided, the orders should match.
    :param uniform_refinement_rounds: number of uniform refinement rounds to
        perform after the initial mesh was created.
    :param node_vertex_consistency_tolerance: passed to the
        :class:`~meshmode.mesh.Mesh` constructor. If *False*, no checks are
        performed.
    :param unit_nodes: if given, the unit nodes to use. Must have shape
        ``(3, nnodes)``.
    """
    mesh = generate_icosahedron(r, order,
            node_vertex_consistency_tolerance=node_vertex_consistency_tolerance,
            unit_nodes=unit_nodes)

    if uniform_refinement_rounds:
        from meshmode.mesh.refinement import refine_uniformly
        mesh = refine_uniformly(mesh, uniform_refinement_rounds)

    # ensure vertices and nodes are still on the sphere of radius r
    vertices = mesh.vertices * r / np.sqrt(np.sum(mesh.vertices**2, axis=0))
    grp, = mesh.groups
    grp = grp.copy(
            nodes=grp.nodes * r / np.sqrt(np.sum(grp.nodes**2, axis=0)))

    from meshmode.mesh import Mesh
    return Mesh(
            vertices, [grp],
            node_vertex_consistency_tolerance=node_vertex_consistency_tolerance,
            is_conforming=True)

# }}}


# {{{ generate_torus_and_cycle_vertices

def generate_torus_and_cycle_vertices(
        r_major: float, r_minor: float,
        n_major: int = 20, n_minor: int = 10, order: int = 1,
        node_vertex_consistency_tolerance: Optional[Union[float, bool]] = None,
        unit_nodes: Optional[np.ndarray] = None):
    a = r_major
    b = r_minor
    u, v = np.mgrid[0:2*np.pi:2*np.pi/n_major, 0:2*np.pi:2*np.pi/n_minor]

    # https://web.archive.org/web/20160410151837/https://www.math.hmc.edu/~gu/curves_and_surfaces/surfaces/torus.html  # noqa
    x = np.cos(u)*(a+b*np.cos(v))
    y = np.sin(u)*(a+b*np.cos(v))
    z = b*np.sin(v)
    vertices = (np.vstack((x[np.newaxis], y[np.newaxis], z[np.newaxis]))
            .transpose(0, 2, 1).copy().reshape(3, -1))

    def idx(i, j):
        return (i % n_major) + (j % n_minor) * n_major
    vertex_indices = ([(idx(i, j), idx(i+1, j), idx(i, j+1))
            for i in range(n_major) for j in range(n_minor)]
            + [(idx(i+1, j), idx(i+1, j+1), idx(i, j+1))
            for i in range(n_major) for j in range(n_minor)])

    vertex_indices = np.array(vertex_indices, dtype=np.int32)
    grp = make_group_from_vertices(vertices, vertex_indices, order,
            unit_nodes=unit_nodes)

    # ambient_dim, nelements, nunit_nodes
    nodes = grp.nodes.copy()

    major_theta = np.arctan2(nodes[1], nodes[0])
    rvec = np.array([
        np.cos(major_theta),
        np.sin(major_theta),
        np.zeros_like(major_theta)])

    #               ^
    #               |
    # --------------+----.
    #           /   |     \
    #          /    |  _-- \
    #         |     |.^  | | y
    #         |     +------+--->
    #         |       x    |
    #          \          /
    #           \        /
    # ------------------'

    x = np.sum(nodes*rvec, axis=0) - a

    minor_theta = np.arctan2(nodes[2], x)

    nodes[0] = np.cos(major_theta)*(a+b*np.cos(
        minor_theta))
    nodes[1] = np.sin(major_theta)*(a+b*np.cos(
        minor_theta))
    nodes[2] = b*np.sin(minor_theta)

    from meshmode.mesh import Mesh
    return (
            Mesh(
                vertices, [grp.copy(nodes=nodes)],
                node_vertex_consistency_tolerance=node_vertex_consistency_tolerance,
                is_conforming=True),
            [idx(i, 0) for i in range(n_major)],
            [idx(0, j) for j in range(n_minor)])

# }}}


def generate_torus(
        r_major: float, r_minor: float,
        n_major: int = 20, n_minor: int = 10, order: int = 1,
        node_vertex_consistency_tolerance: Optional[Union[float, bool]] = None,
        unit_nodes: Optional[np.ndarray] = None):
    r"""Generate a torus.

    .. figure:: images/torus.png
        :align: center

        Shown: A torus with major circle (magenta) and minor circle (red).
        Source: https://commons.wikimedia.org/wiki/File:Torus_cycles.svg
        (public domain image by Krishnavedala).

    The torus is obtained as the image of the parameter domain
    :math:`(u, v) \in [0, 2\pi) \times [0, 2 \pi)` under the map

    .. math::
        \begin{align}
        x &= \cos(u) (r_\text{major} + r_\text{minor} \cos(v)) \\
        y &= \sin(u) (r_\text{major} + r_\text{minor} \sin(v)) \\
        z &= r_\text{minor} \sin(v)
        \end{align}

    where :math:`r_\text{major}` and :math:`r_\text{minor}` are the radii of the
    major and minor circles, respectively. The parameter domain is tiled with
    :math:`n_\text{major} \times n_\text{minor}` contiguous rectangles, and then
    each rectangle is subdivided into two triangles.

    :param r_major: radius of the major circle.
    :param r_minor: radius of the minor circle.
    :param n_major: number of rectangles along major circle.
    :param n_minor: number of rectangles along minor circle.
    :param order: order of the (simplex) elements. If *unit_nodes* is also
        provided, the orders should match.
    :param node_vertex_consistency_tolerance: passed to the
        :class:`~meshmode.mesh.Mesh` constructor. If *False*, no checks are
        performed.
    :param unit_nodes: if given, the unit nodes to use. Must have shape
        ``(3, nnodes)``.
    :returns: a :class:`~meshmode.mesh.Mesh` of a torus.

    """
    mesh, _, _ = generate_torus_and_cycle_vertices(
            r_major, r_minor, n_major, n_minor, order,
            node_vertex_consistency_tolerance=node_vertex_consistency_tolerance,
            unit_nodes=unit_nodes)

    return mesh


# {{{ get_urchin

def refine_mesh_and_get_urchin_warper(
        order: int, m: int, n: int, est_rel_interp_tolerance: float,
        min_rad: float = 0.2,
        uniform_refinement_rounds: int = 0):
    """
    :param order: order of the (simplex) elements.
    :param m: order of the spherical harmonic :math:`Y^m_n`.
    :param n: order of the spherical harmonic :math:`Y^m_n`.
    :param est_rel_interp_tolerance: a tolerance for the relative
        interpolation error estimates on the warped version of the mesh.

    :returns: a tuple ``(refiner, warp_mesh)``, where *refiner* is
        a :class:`~meshmode.mesh.refinement.Refiner` (from which the unwarped mesh
        may be obtained), and whose
        :meth:`~meshmode.mesh.refinement.RefinerWithoutAdjacency.get_current_mesh`
        returns a locally-refined :class:`~meshmode.mesh.Mesh` of a sphere and
        *warp_mesh* is a callable taking and returning a mesh that warps the
        unwarped mesh into a smooth shape covered by a spherical harmonic of
        order :math:`(m, n)`.

    .. versionadded: 2018.1
    """

    def sph_harm(m, n, pts):
        assert abs(m) <= n
        x, y, z = pts
        r = np.sqrt(np.sum(pts**2, axis=0))
        theta = np.arccos(z/r)
        phi = np.arctan2(y, x)

        import scipy.special as sps
        # Note: This matches the spherical harmonic
        # convention in the QBX3D paper:
        # https://arxiv.org/abs/1805.06106
        #
        # Numpy takes arguments in the order (theta, phi)
        # *and* swaps their meanings, so passing the
        # arguments swapped maintains the intended meaning.
        return sps.sph_harm(m, n, phi, theta)       # pylint: disable=no-member

    def map_coords(pts):
        r = np.sqrt(np.sum(pts**2, axis=0))

        sph = sph_harm(m, n, pts).real
        scaled = min_rad + (sph - lo)/(hi-lo)
        new_rad = scaled

        return pts * new_rad / r

    def warp_mesh(mesh, node_vertex_consistency_tolerance):
        groups = [grp.copy(nodes=map_coords(grp.nodes)) for grp in mesh.groups]

        from meshmode.mesh import Mesh
        return Mesh(
                map_coords(mesh.vertices),
                groups,
                node_vertex_consistency_tolerance=False,
                is_conforming=mesh.is_conforming,
                )

    unwarped_mesh = generate_icosphere(1, order=order)

    from meshmode.mesh.refinement import RefinerWithoutAdjacency

    # These come out conformal, so we're OK to use the faster refiner.
    refiner = RefinerWithoutAdjacency(unwarped_mesh)
    for _ in range(uniform_refinement_rounds):
        refiner.refine_uniformly()

    nodes_sph = sph_harm(m, n, unwarped_mesh.groups[0].nodes).real
    lo = np.min(nodes_sph)
    hi = np.max(nodes_sph)
    del nodes_sph

    from functools import partial
    unwarped_mesh = warp_and_refine_until_resolved(
                refiner,
                partial(warp_mesh, node_vertex_consistency_tolerance=False),
                est_rel_interp_tolerance)

    return refiner, partial(
            warp_mesh,
            node_vertex_consistency_tolerance=est_rel_interp_tolerance)


def generate_urchin(
        order: int, m: int, n: int,
        est_rel_interp_tolerance: float,
        min_rad: float = 0.2):
    """
    :param order: order of the (simplex) elements. If *unit_nodes* is also
        provided, the orders should match.
    :param m: order of the spherical harmonic :math:`Y^m_n`.
    :param n: order of the spherical harmonic :math:`Y^m_n`.
    :param est_rel_interp_tolerance: a tolerance for the relative
        interpolation error estimates on the warped version of the mesh.

    :returns: a refined :class:`~meshmode.mesh.Mesh` of a smooth shape covered
        by a spherical harmonic of order :math:`(m, n)`.

    .. versionadded: 2018.1
    """
    refiner, warper = refine_mesh_and_get_urchin_warper(
            order, m, n, est_rel_interp_tolerance,
            min_rad=min_rad,
            uniform_refinement_rounds=0,
            )

    return warper(refiner.get_current_mesh())

# }}}


# {{{ generate_box_mesh

@deprecate_keyword("group_factory", "group_cls")
def generate_box_mesh(axis_coords, order=1, coord_dtype=np.float64,
        group_cls=None, boundary_tag_to_face=None,
        mesh_type=None):
    r"""Create a semi-structured mesh.

    :param axis_coords: a tuple with a number of entries corresponding
        to the number of dimensions, with each entry a numpy array
        specifying the coordinates to be used along that axis.
    :param group_cls: One of :class:`meshmode.mesh.SimplexElementGroup`
        or :class:`meshmode.mesh.TensorProductElementGroup`.
    :param boundary_tag_to_face: an optional dictionary for tagging boundaries.
        The keys correspond to custom boundary tags, with the values giving
        a list of the faces on which they should be applied in terms of coordinate
        directions (``+x``, ``-x``, ``+y``, ``-y``, ``+z``, ``-z``, ``+w``, ``-w``).

        For example::

            boundary_tag_to_face={"bdry_1": ["+x", "+y"], "bdry_2": ["-x"]}
    :param mesh_type: In two dimensions with non-tensor-product elements,
        *mesh_type* may be set to ``"X"`` to generate this type
        of mesh::

            _______
            |\   /|
            | \ / |
            |  X  |
            | / \ |
            |/   \|
            ^^^^^^^

        instead of the default::

            _______
            |\    |
            | \   |
            |  \  |
            |   \ |
            |    \|
            ^^^^^^^

        Specifying a value other than *None* for all other mesh
        dimensionalities and element types is an error.

    .. versionchanged:: 2017.1

        *group_factory* parameter added.

    .. versionchanged:: 2020.1

        *boundary_tag_to_face* parameter added.

    .. versionchanged:: 2020.3

        *group_factory* deprecated and renamed to *group_cls*.
    """

    if boundary_tag_to_face is None:
        boundary_tag_to_face = {}

    for iaxis, axc in enumerate(axis_coords):
        if len(axc) < 2:
            raise ValueError("need at least two points along axis %d"
                    % (iaxis+1))

    dim = len(axis_coords)

    shape = tuple(len(axc) for axc in axis_coords)

    from pytools import product
    nvertices = product(shape)

    vertex_indices = np.arange(nvertices).reshape(*shape)

    vertices = np.empty((dim,)+shape, dtype=coord_dtype)
    for idim in range(dim):
        vshape = (shape[idim],) + (1,)*(dim-1-idim)
        vertices[idim] = axis_coords[idim].reshape(*vshape)

    vertices = vertices.reshape(dim, -1)

    from meshmode.mesh import SimplexElementGroup, TensorProductElementGroup
    if group_cls is None:
        group_cls = SimplexElementGroup

    if issubclass(group_cls, SimplexElementGroup):
        is_tp = False
    elif issubclass(group_cls, TensorProductElementGroup):
        is_tp = True
    else:
        raise ValueError(f"unsupported value for 'group_cls': {group_cls}")

    el_vertices = []

    if dim == 1:
        if mesh_type is not None:
            raise ValueError(f"unsupported mesh type: '{mesh_type}'")

        for i in range(shape[0]-1):
            # a--b

            a = vertex_indices[i]
            b = vertex_indices[i+1]

            el_vertices.append((a, b,))

    elif dim == 2:
        if mesh_type == "X" and not is_tp:
            shape_m1 = tuple(si-1 for si in shape)

            nmidpoints = product(shape_m1)
            midpoint_indices = (
                    nvertices
                    + np.arange(nmidpoints).reshape(*shape_m1, order="F"))

            midpoints = np.empty((dim,)+shape_m1, dtype=coord_dtype)
            for idim in range(dim):
                vshape = (shape_m1[idim],) + (1,)*(1-idim)
                left_axis_coords = axis_coords[idim][:-1]
                right_axis_coords = axis_coords[idim][1:]
                midpoints[idim] = (
                        0.5*(left_axis_coords+right_axis_coords)).reshape(*vshape)

            midpoints = midpoints.reshape((dim, -1), order="F")
            vertices = np.concatenate((vertices, midpoints), axis=1)

        elif mesh_type is None:
            pass

        else:
            raise ValueError(f"unsupported mesh type: '{mesh_type}'")

        for i in range(shape[0]-1):
            for j in range(shape[1]-1):

                # c--d
                # |  |
                # a--b

                a = vertex_indices[i, j]
                b = vertex_indices[i+1, j]
                c = vertex_indices[i, j+1]
                d = vertex_indices[i+1, j+1]

                if is_tp:
                    el_vertices.append((a, b, c, d))

                elif mesh_type == "X":
                    m = midpoint_indices[i, j]
                    el_vertices.append((a, b, m))
                    el_vertices.append((b, d, m))
                    el_vertices.append((d, c, m))
                    el_vertices.append((c, a, m))

                else:
                    el_vertices.append((a, b, c))
                    el_vertices.append((d, c, b))

    elif dim == 3:
        if mesh_type is not None:
            raise ValueError("unsupported mesh_type")

        for i in range(shape[0]-1):
            for j in range(shape[1]-1):
                for k in range(shape[2]-1):

                    a000 = vertex_indices[i, j, k]
                    a001 = vertex_indices[i, j, k+1]
                    a010 = vertex_indices[i, j+1, k]
                    a011 = vertex_indices[i, j+1, k+1]

                    a100 = vertex_indices[i+1, j, k]
                    a101 = vertex_indices[i+1, j, k+1]
                    a110 = vertex_indices[i+1, j+1, k]
                    a111 = vertex_indices[i+1, j+1, k+1]

                    if is_tp:
                        el_vertices.append(
                                (a000, a100, a010, a110,
                                    a001, a101, a011, a111))

                    else:
                        el_vertices.append((a000, a100, a010, a001))
                        el_vertices.append((a101, a100, a001, a010))
                        el_vertices.append((a101, a011, a010, a001))

                        el_vertices.append((a100, a010, a101, a110))
                        el_vertices.append((a011, a010, a110, a101))
                        el_vertices.append((a011, a111, a101, a110))

    else:
        raise NotImplementedError("box meshes of dimension %d" % dim)

    el_vertices = np.array(el_vertices, dtype=np.int32)

    grp = make_group_from_vertices(
            vertices.reshape(dim, -1), el_vertices, order,
            group_cls=group_cls)

    # {{{ compute facial adjacency for mesh if there is tag information

    facial_adjacency_groups = None
    face_vertex_indices_to_tags = {}
    boundary_tags = list(boundary_tag_to_face.keys())
    axes = ["x", "y", "z", "w"]

    if boundary_tags:
        vert_index_to_tuple = {
                vertex_indices[itup]: itup
                for itup in np.ndindex(shape)}

    for tag in boundary_tags:
        # Need to map the correct face vertices to the boundary tags
        for face in boundary_tag_to_face[tag]:
            if len(face) != 2:
                raise ValueError("face identifier '%s' does not "
                        "consist of exactly two characters" % face)

            side, axis = face
            try:
                axis = axes.index(axis)
            except ValueError as exc:
                raise ValueError(
                        f"unrecognized axis in face identifier '{face}'") from exc
            if axis >= dim:
                raise ValueError("axis in face identifier '%s' does not exist in %dD"
                        % (face, dim))

            if side == "-":
                vert_crit = 0
            elif side == "+":
                vert_crit = shape[axis] - 1
            else:
                raise ValueError("first character of face identifier '%s' is not"
                        "'+' or '-'" % face)

            for ielem in range(0, grp.nelements):
                for ref_fvi in grp.face_vertex_indices():
                    fvi = grp.vertex_indices[ielem, ref_fvi]
                    try:
                        fvi_tuples = [vert_index_to_tuple[i] for i in fvi]
                    except KeyError:
                        # Happens for interior faces of "X" meshes because
                        # midpoints aren't in vert_index_to_tuple. We don't
                        # care about them.
                        continue

                    if all(fvi_tuple[axis] == vert_crit for fvi_tuple in fvi_tuples):
                        key = frozenset(fvi)
                        face_vertex_indices_to_tags.setdefault(key, []).append(tag)

    if boundary_tags:
        from meshmode.mesh import (
                _compute_facial_adjacency_from_vertices, BTAG_ALL, BTAG_REALLY_ALL)
        boundary_tags.extend([BTAG_ALL, BTAG_REALLY_ALL])
        facial_adjacency_groups = _compute_facial_adjacency_from_vertices(
                [grp], boundary_tags, np.int32, np.int8,
                face_vertex_indices_to_tags)
    else:
        facial_adjacency_groups = None

    # }}}

    from meshmode.mesh import Mesh
    return Mesh(vertices, [grp],
            facial_adjacency_groups=facial_adjacency_groups,
            is_conforming=True, boundary_tags=boundary_tags)

# }}}


# {{{ generate_regular_rect_mesh

@deprecate_keyword("group_factory", "group_cls")
<<<<<<< HEAD
def generate_regular_rect_mesh(a=(0, 0), b=(1, 1), n=(5, 5), order=1,
                               coord_dtype=np.float64,
=======
def generate_regular_rect_mesh(a=(0, 0), b=(1, 1), *, nelements_per_axis=None,
                               npoints_per_axis=None,
                               order=1,
>>>>>>> 6bab0e7a
                               boundary_tag_to_face=None,
                               group_cls=None,
                               mesh_type=None,
                               n=None,
                               ):
    """Create a semi-structured rectangular mesh with equispaced elements.

    :param a: the lower left hand point of the rectangle.
    :param b: the upper right hand point of the rectangle.
    :param nelements_per_axis: an optional tuple of integers indicating the
        number of elements along each axis.
    :param npoints_per_axis: an optional tuple of integers indicating the
        number of points along each axis.
    :param order: the mesh element order.
    :param boundary_tag_to_face: an optional dictionary for tagging boundaries.
        See :func:`generate_box_mesh`.
    :param group_cls: see :func:`generate_box_mesh`.
    :param mesh_type: see :func:`generate_box_mesh`.
<<<<<<< HEAD
    :param coord_dtype: see :func: `generate_box_mesh`.
=======

    .. note::

        Specify only one of *nelements_per_axis* and *npoints_per_axis*.
>>>>>>> 6bab0e7a
    """
    if n is not None:
        from warnings import warn
        warn("n parameter to generate_regular_rect_mesh is deprecated. Use "
                "nelements_per_axis or npoints_per_axis instead. "
                "n will disappear in 2022.",
                DeprecationWarning, stacklevel=2)
        if nelements_per_axis is not None:
            raise TypeError("cannot specify both nelements_per_axis and n")
        if npoints_per_axis is not None:
            raise TypeError("cannot specify both npoints_per_axis and n")
        npoints_per_axis = n
    else:
        if npoints_per_axis is not None:
            if nelements_per_axis is not None:
                raise TypeError("cannot specify both nelements_per_axis and "
                    "npoints_per_axis")
        elif nelements_per_axis is not None:
            npoints_per_axis = tuple(nel_i+1 for nel_i in nelements_per_axis)
        else:
            raise TypeError("Must specify nelements_per_axis or "
                "npoints_per_axis")

    if min(npoints_per_axis) < 2:
        raise ValueError("need at least two points in each direction")

    axis_coords = [np.linspace(a_i, b_i, npoints_i)
            for a_i, b_i, npoints_i in zip(a, b, npoints_per_axis)]

    return generate_box_mesh(axis_coords, order=order, coord_dtype=coord_dtype,
                             boundary_tag_to_face=boundary_tag_to_face,
                             group_cls=group_cls,
                             mesh_type=mesh_type)

# }}}


# {{{ generate_warped_rect_mesh

def generate_warped_rect_mesh(dim, order, *, nelements_side=None,
        npoints_side=None, group_cls=None, n=None):
    """Generate a mesh of a warped square/cube. Mainly useful for testing
    functionality with curvilinear meshes.
    """
    if n is not None:
        from warnings import warn
        warn("n parameter to generate_warped_rect_mesh is deprecated. Use "
                "nelements_side or npoints_side instead. n will disappear "
                "in 2022.", DeprecationWarning, stacklevel=2)
        if nelements_side is not None:
            raise TypeError("cannot specify both nelements_side and n")
        if npoints_side is not None:
            raise TypeError("cannot specify both npoints_side and n")
        npoints_side = n
    else:
        if npoints_side is not None:
            if nelements_side is not None:
                raise TypeError("cannot specify both nelements_side and "
                    "npoints_side")
        elif nelements_side is not None:
            npoints_side = nelements_side + 1

    assert dim in [2, 3]

    npoints_per_axis = (npoints_side,)*dim if npoints_side is not None else None

    mesh = generate_regular_rect_mesh(
            a=(-0.5,)*dim, b=(0.5,)*dim,
            npoints_per_axis=npoints_per_axis, order=order, group_cls=group_cls)

    def m(x):
        result = np.empty_like(x)
        result[0] = (
                1.5*x[0] + np.cos(x[0])
                + 0.1*np.sin(10*x[1]))
        result[1] = (
                0.05*np.cos(10*x[0])
                + 1.3*x[1] + np.sin(x[1]))
        if len(x) == 3:
            result[2] = x[2] + np.sin(x[0] / 2) / 2
        return result

    from meshmode.mesh.processing import map_mesh
    return map_mesh(mesh, m)

# }}}


# {{{ warp_and_refine_until_resolved

@log_process(logger)
def warp_and_refine_until_resolved(
        unwarped_mesh_or_refiner, warp_callable, est_rel_interp_tolerance):
    """Given an original ("unwarped") :class:`meshmode.mesh.Mesh` and a
    warping function *warp_callable* that takes and returns a mesh and a
    tolerance to which the mesh should be resolved by the mapping polynomials,
    this function will iteratively refine the *unwarped_mesh* until relative
    interpolation error estimates on the warped version are smaller than
    *est_rel_interp_tolerance* on each element.

    :returns: The refined, unwarped mesh.

    .. versionadded:: 2018.1
    """
    from modepy.modes import simplex_onb
    from modepy.matrices import vandermonde
    from modepy.modal_decay import simplex_interp_error_coefficient_estimator_matrix
    from meshmode.mesh.refinement import Refiner, RefinerWithoutAdjacency

    if isinstance(unwarped_mesh_or_refiner, (Refiner, RefinerWithoutAdjacency)):
        refiner = unwarped_mesh_or_refiner
        unwarped_mesh = refiner.get_current_mesh()
    else:
        unwarped_mesh = unwarped_mesh_or_refiner
        refiner = Refiner(unwarped_mesh)

    iteration = 0

    while True:
        refine_flags = np.zeros(unwarped_mesh.nelements, dtype=bool)

        warped_mesh = warp_callable(unwarped_mesh)

        # test whether there are invalid values in warped mesh
        if not np.isfinite(warped_mesh.vertices).all():
            raise FloatingPointError("Warped mesh contains non-finite vertices "
                                     "(NaN or Inf)")

        for group in warped_mesh.groups:
            if not np.isfinite(group.nodes).all():
                raise FloatingPointError("Warped mesh contains non-finite nodes "
                                         "(NaN or Inf)")

        for egrp in warped_mesh.groups:
            dim, _ = egrp.unit_nodes.shape

            interp_err_est_mat = simplex_interp_error_coefficient_estimator_matrix(
                    egrp.unit_nodes, egrp.order,
                    n_tail_orders=1 if warped_mesh.dim > 1 else 2)

            vdm_inv = la.inv(
                    vandermonde(simplex_onb(dim, egrp.order), egrp.unit_nodes))

            mapping_coeffs = np.einsum("ij,dej->dei", vdm_inv, egrp.nodes)
            mapping_norm_2 = np.sqrt(np.sum(mapping_coeffs**2, axis=-1))

            interp_error_coeffs = np.einsum(
                    "ij,dej->dei", interp_err_est_mat, egrp.nodes)
            interp_error_norm_2 = np.sqrt(np.sum(interp_error_coeffs**2, axis=-1))

            # max over dimensions
            est_rel_interp_error = np.max(interp_error_norm_2/mapping_norm_2, axis=0)

            refine_flags[
                    egrp.element_nr_base:
                    egrp.element_nr_base+egrp.nelements] = \
                            est_rel_interp_error > est_rel_interp_tolerance

        nrefined_elements = np.sum(refine_flags.astype(np.int32))
        if nrefined_elements == 0:
            break

        logger.info("warp_and_refine_until_resolved: "
                "iteration %d -> splitting %d/%d elements",
                iteration, nrefined_elements, unwarped_mesh.nelements)

        unwarped_mesh = refiner.refine(refine_flags)
        iteration += 1

    return unwarped_mesh

# }}}


# vim: fdm=marker<|MERGE_RESOLUTION|>--- conflicted
+++ resolved
@@ -1022,14 +1022,9 @@
 # {{{ generate_regular_rect_mesh
 
 @deprecate_keyword("group_factory", "group_cls")
-<<<<<<< HEAD
-def generate_regular_rect_mesh(a=(0, 0), b=(1, 1), n=(5, 5), order=1,
-                               coord_dtype=np.float64,
-=======
 def generate_regular_rect_mesh(a=(0, 0), b=(1, 1), *, nelements_per_axis=None,
                                npoints_per_axis=None,
                                order=1,
->>>>>>> 6bab0e7a
                                boundary_tag_to_face=None,
                                group_cls=None,
                                mesh_type=None,
@@ -1048,14 +1043,10 @@
         See :func:`generate_box_mesh`.
     :param group_cls: see :func:`generate_box_mesh`.
     :param mesh_type: see :func:`generate_box_mesh`.
-<<<<<<< HEAD
-    :param coord_dtype: see :func: `generate_box_mesh`.
-=======
 
     .. note::
 
         Specify only one of *nelements_per_axis* and *npoints_per_axis*.
->>>>>>> 6bab0e7a
     """
     if n is not None:
         from warnings import warn
