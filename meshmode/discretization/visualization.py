--- conflicted
+++ resolved
@@ -37,11 +37,13 @@
 
 # {{{ helpers
 
-def separate_by_real_and_imag(data, real_only):
-    # This function is called on numpy data that has already been
-    # merged into a single vector.
-
-    for name, field in data:
+def separate_by_real_and_imag(names_and_fields, real_only):
+    """
+    :arg names_and_fields: input data array must be already flattened into a
+        single :mod:`numpy` array using :func:`resample_to_numpy`.
+    """
+
+    for name, field in names_and_fields:
         if isinstance(field, np.ndarray) and field.dtype.char == "O":
             assert len(field.shape) == 1
             from pytools.obj_array import (
@@ -53,31 +55,38 @@
                     yield (name,
                             obj_array_vectorize(obj_array_real_copy, field))
                 else:
-                    yield (name+"_r",
+                    yield (f"{name}_r",
                             obj_array_vectorize(obj_array_real_copy, field))
-                    yield (name+"_i",
+                    yield (f"{name}_i",
                             obj_array_vectorize(obj_array_imag_copy, field))
             else:
                 yield (name, field)
         else:
             if field.dtype.kind == "c":
-                yield (name+"_r", field.real.copy())
-                yield (name+"_i", field.imag.copy())
+                if real_only:
+                    yield (name, field.real.copy())
+                else:
+                    yield (f"{name}_r", field.real.copy())
+                    yield (f"{name}_i", field.imag.copy())
             else:
                 yield (name, field)
 
 
-def resample_and_get(queue, conn, vec):
-    from pytools.obj_array import with_object_array_or_scalar
-
-    def resample_and_get_one(fld):
-        from numbers import Number
-        if isinstance(fld, Number):
-            return np.ones(conn.to_discr.nnodes) * fld
-        else:
-            return conn(queue, fld).get(queue=queue)
-
-    return with_object_array_or_scalar(resample_and_get_one, vec)
+def resample_to_numpy(conn, vec):
+    if (isinstance(vec, np.ndarray)
+            and vec.dtype.char == "O"
+            and not isinstance(vec, DOFArray)):
+        from pytools.obj_array import obj_array_vectorize
+        return obj_array_vectorize(resample_to_numpy, vec)
+
+    from numbers import Number
+    if isinstance(vec, Number):
+        nnodes = sum(grp.ndofs for grp in conn.to_discr.groups)
+        return np.ones(nnodes) * vec
+    else:
+        resampled = conn(vec)
+        actx = resampled.array_context
+        return actx.to_numpy(flatten(resampled))
 
 
 class _VisConnectivityGroup(Record):
@@ -132,7 +141,6 @@
 
     # {{{ connectivity
 
-<<<<<<< HEAD
     @property
     def simplex_cell_types(self):
         import pyvisfile.vtk as vtk
@@ -201,38 +209,21 @@
         else:
             raise NotImplementedError("visualization for element groups "
                     "of type '%s'" % type(grp.mesh_el_group).__name__)
-=======
-    def _resample_to_numpy(self, vec):
-        if (isinstance(vec, np.ndarray)
-                and vec.dtype.char == "O"
-                and not isinstance(vec, DOFArray)):
-            from pytools.obj_array import obj_array_vectorize
-            return obj_array_vectorize(self._resample_to_numpy, vec)
-
-        from numbers import Number
-        if isinstance(vec, Number):
-            nnodes = sum(grp.ndofs for grp in self.connection.to_discr.groups)
-            return np.ones(nnodes) * vec
-        else:
-            resampled = self.connection(vec)
-            actx = resampled.array_context
-            return actx.to_numpy(flatten(resampled))
+
+        assert len(node_tuples) == grp.nunit_dofs
+        return el_connectivity, vtk_cell_type
 
     @memoize_method
-    def _vis_nodes(self):
+    def vis_nodes_numpy(self):
         actx = self.vis_discr._setup_actx
         return np.array([
             actx.to_numpy(flatten(thaw(actx, ary)))
             for ary in self.vis_discr.nodes()
             ])
->>>>>>> d9b409e0
-
-        assert len(node_tuples) == grp.nunit_nodes
-        return el_connectivity, vtk_cell_type
 
     @property
     @memoize_method
-    def cells(self):
+    def vtk_cells(self):
         return np.hstack([
             vgrp.vis_connectivity.reshape(-1) for vgrp in self.groups
             ])
@@ -249,75 +240,15 @@
         subel_nr_base = 0
         node_nr_base = 0
 
-<<<<<<< HEAD
         for grp in self.vis_discr.groups:
             el_connectivity, vtk_cell_type = \
                     self.connectivity_for_element_group(grp)
 
-            offsets = grp.node_nr_base \
-                    + np.arange(0, grp.nnodes, grp.nunit_nodes).reshape(-1, 1, 1)
+            offsets = node_nr_base + np.arange(
+                    0,
+                    grp.nelements * grp.nunit_dofs,
+                    grp.nunit_dofs).reshape(-1, 1, 1)
             vis_connectivity = (offsets + el_connectivity).astype(np.intp)
-=======
-        for group in self.vis_discr.groups:
-            if isinstance(group.mesh_el_group, SimplexElementGroup):
-                node_tuples = list(gnitstam(group.order, group.dim))
-
-                from modepy.tools import simplex_submesh
-                el_connectivity = np.array(
-                        simplex_submesh(node_tuples),
-                        dtype=np.intp)
-                vtk_cell_type = {
-                        1: VTK_LINE,
-                        2: VTK_TRIANGLE,
-                        3: VTK_TETRA,
-                        }[group.dim]
-
-            elif isinstance(group.mesh_el_group, TensorProductElementGroup):
-                node_tuples = list(gnitb(group.order+1, group.dim))
-                node_tuple_to_index = dict(
-                        (nt, i) for i, nt in enumerate(node_tuples))
-
-                def add_tuple(a, b):
-                    return tuple(ai+bi for ai, bi in zip(a, b))
-
-                el_offsets = {
-                        1: [(0,), (1,)],
-                        2: [(0, 0), (1, 0), (1, 1), (0, 1)],
-                        3: [
-                            (0, 0, 0),
-                            (1, 0, 0),
-                            (1, 1, 0),
-                            (0, 1, 0),
-                            (0, 0, 1),
-                            (1, 0, 1),
-                            (1, 1, 1),
-                            (0, 1, 1),
-                            ]
-                        }[group.dim]
-
-                el_connectivity = np.array([
-                        [
-                            node_tuple_to_index[add_tuple(origin, offset)]
-                            for offset in el_offsets]
-                        for origin in gnitb(group.order, group.dim)])
-
-                vtk_cell_type = {
-                        1: VTK_LINE,
-                        2: VTK_QUAD,
-                        3: VTK_HEXAHEDRON,
-                        }[group.dim]
-
-            else:
-                raise NotImplementedError("visualization for element groups "
-                        "of type '%s'" % type(group.mesh_el_group).__name__)
-
-            assert len(node_tuples) == group.nunit_dofs
-            vis_connectivity = (
-                    node_nr_base + np.arange(
-                        0, group.nelements*group.nunit_dofs, group.nunit_dofs
-                        )[:, np.newaxis, np.newaxis]
-                    + el_connectivity).astype(np.intp)
->>>>>>> d9b409e0
 
             vgrp = _VisConnectivityGroup(
                 vis_connectivity=vis_connectivity,
@@ -326,7 +257,7 @@
             result.append(vgrp)
 
             subel_nr_base += vgrp.nsubelements
-            node_nr_base += group.ndofs
+            node_nr_base += grp.ndofs
 
         return result
 
@@ -339,13 +270,10 @@
                 AppendedDataXMLGenerator,
                 VF_LIST_OF_COMPONENTS)
 
-        with cl.CommandQueue(self.vis_discr.cl_context) as queue:
-            nodes = self.vis_discr.nodes().get(queue)
-
-            names_and_fields = [
-                    (name, resample_and_get(queue, self.connection, f))
-                    for name, f in names_and_fields
-                    ]
+        nodes = self.vis_nodes_numpy()
+        names_and_fields = [
+                (name, resample_to_numpy(self.connection, fld))
+                for name, fld in names_and_fields]
 
         # {{{ create cell_types
 
@@ -366,25 +294,28 @@
         # {{{ shrink elements
 
         if abs(self.element_shrink_factor - 1.0) > 1.0e-14:
+            node_nr_base = 0
             for vgrp in self.vis_discr.groups:
-                nodes_view = vgrp.view(nodes)
+                nodes_view = nodes[:, node_nr_base:node_nr_base + vgrp.ndofs]
                 el_centers = np.mean(nodes_view, axis=-1)
                 nodes_view[:] = (
                         (self.element_shrink_factor * nodes_view)
                         + (1-self.element_shrink_factor)
                         * el_centers[:, :, np.newaxis])
 
+                node_nr_base += vgrp.ndofs
+
         # }}}
 
         # {{{ create grid
 
-        points = DataArray("points",
-                nodes.reshape(self.vis_discr.ambient_dim, -1),
+        nodes = nodes.reshape(self.vis_discr.ambient_dim, -1)
+        points = DataArray("points", nodes,
                 vector_format=VF_LIST_OF_COMPONENTS)
 
         grid = UnstructuredGrid(
-                (self.vis_discr.nnodes, points),
-                cells=self.cells,
+                (nodes.shape[1], points),
+                cells=self.vtk_cells,
                 cell_types=cell_types)
 
         for name, field in separate_by_real_and_imag(names_and_fields, real_only):
@@ -459,20 +390,27 @@
             raise NotImplementedError("visualization for element groups "
                     "of type '%s'" % type(grp.mesh_el_group).__name__)
 
-        assert len(node_tuples) == grp.nunit_nodes
+        assert len(node_tuples) == grp.nunit_dofs
         return el_connectivity, vtk_cell_type
 
     @property
     @memoize_method
-    def cells(self):
+    def vtk_cells(self):
         connectivity = np.hstack([
             grp.vis_connectivity.reshape(-1)
             for grp in self.groups
             ])
+
+        grp_offsets = np.cumsum([0] + [
+            grp.ndofs for grp in self.vis_discr.groups
+            ])
+
         offsets = np.hstack([
-                grp.node_nr_base
-                + np.arange(grp.nunit_nodes, grp.nnodes + 1, grp.nunit_nodes)
-                for grp in self.vis_discr.groups
+                grp_offset + np.arange(
+                    grp.nunit_dofs,
+                    grp.nelements * grp.nunit_dofs + 1,
+                    grp.nunit_dofs)
+                for grp_offset, grp in enumerate(grp_offsets, self.vis_discr.groups)
                 ])
 
         from pyvisfile.vtk import DataArray
@@ -515,15 +453,8 @@
 
         do_show = kwargs.pop("do_show", True)
 
-<<<<<<< HEAD
-        with cl.CommandQueue(self.vis_discr.cl_context) as queue:
-            nodes = self.vis_discr.nodes().with_queue(queue).get()
-
-            field = resample_and_get(queue, self.connection, field)
-=======
-        nodes = self._vis_nodes()
-        field = self._resample_to_numpy(field)
->>>>>>> d9b409e0
+        nodes = self.vtk.vis_nodes_numpy()
+        field = resample_to_numpy(self.connection, field)
 
         assert nodes.shape[0] == self.vis_discr.ambient_dim
         #mlab.points3d(nodes[0], nodes[1], 0*nodes[0])
@@ -577,80 +508,6 @@
                 real_only=real_only,
                 overwrite=overwrite)
 
-<<<<<<< HEAD
-    # }}}
-=======
-        from pyvisfile.vtk import (
-                UnstructuredGrid, DataArray,
-                AppendedDataXMLGenerator,
-                VF_LIST_OF_COMPONENTS)
-
-        nodes = self._vis_nodes()
-        names_and_fields = [
-                (name, self._resample_to_numpy(fld))
-                for name, fld in names_and_fields]
-
-        vc_groups = self._vis_connectivity()
-
-        # {{{ create cell_types
-
-        nsubelements = sum(vgrp.nsubelements for vgrp in vc_groups)
-        cell_types = np.empty(nsubelements, dtype=np.uint8)
-        cell_types.fill(255)
-        for vgrp in vc_groups:
-            cell_types[
-                    vgrp.subelement_nr_base:
-                    vgrp.subelement_nr_base + vgrp.nsubelements] = \
-                            vgrp.vtk_cell_type
-        assert (cell_types < 255).all()
-
-        # }}}
-
-        if self.element_shrink_factor != 1:
-            for vgrp in self.vis_discr.groups:
-                nodes_view = vgrp.view(nodes)
-                el_centers = np.mean(nodes_view, axis=-1)
-                nodes_view[:] = (
-                        (self.element_shrink_factor * nodes_view)
-                        + (1-self.element_shrink_factor)
-                        * el_centers[:, :, np.newaxis])
-
-        if len(self.vis_discr.groups) != 1:
-            raise NotImplementedError("visualization with multiple "
-                    "element groups")
-
-        grid = UnstructuredGrid(
-                (sum(grp.ndofs for grp in self.vis_discr.groups),
-                    DataArray("points",
-                        nodes.reshape(self.vis_discr.ambient_dim, -1),
-                        vector_format=VF_LIST_OF_COMPONENTS)),
-                cells=np.hstack([
-                    vgrp.vis_connectivity.reshape(-1)
-                    for vgrp in vc_groups]),
-                cell_types=cell_types)
-
-        # for name, field in separate_by_real_and_imag(cell_data, real_only):
-        #     grid.add_celldata(DataArray(name, field,
-        #         vector_format=VF_LIST_OF_COMPONENTS))
-
-        for name, field in separate_by_real_and_imag(names_and_fields, real_only):
-            grid.add_pointdata(DataArray(name, field,
-                vector_format=VF_LIST_OF_COMPONENTS))
-
-        import os
-        from meshmode import FileExistsError
-        if os.path.exists(file_name):
-            if overwrite:
-                os.remove(file_name)
-            else:
-                raise FileExistsError("output file '%s' already exists" % file_name)
-
-        with open(file_name, "w") as outf:
-            AppendedDataXMLGenerator(compressor)(grid).write(outf)
-
-        # }}}
->>>>>>> d9b409e0
-
     # {{{ matplotlib 3D
 
     def show_scalar_in_matplotlib_3d(self, field, **kwargs):
@@ -664,15 +521,8 @@
         vmax = kwargs.pop("vmax", None)
         norm = kwargs.pop("norm", None)
 
-<<<<<<< HEAD
-        with cl.CommandQueue(self.vis_discr.cl_context) as queue:
-            nodes = self.vis_discr.nodes().with_queue(queue).get()
-
-            field = resample_and_get(queue, self.connection, field)
-=======
-        nodes = self._vis_nodes()
-        field = self._resample_to_numpy(field)
->>>>>>> d9b409e0
+        nodes = self.vtk.vis_nodes_numpy()
+        field = resample_to_numpy(field)
 
         assert nodes.shape[0] == self.vis_discr.ambient_dim
 
@@ -727,12 +577,8 @@
     # }}}
 
 
-<<<<<<< HEAD
-def make_visualizer(queue, discr, vis_order,
+def make_visualizer(actx, discr, vis_order,
         element_shrink_factor=None, use_high_order_vtk=False):
-=======
-def make_visualizer(actx, discr, vis_order, element_shrink_factor=None):
->>>>>>> d9b409e0
     from meshmode.discretization import Discretization
 
     if use_high_order_vtk:
@@ -757,14 +603,9 @@
             make_same_mesh_connection
 
     return Visualizer(
-<<<<<<< HEAD
-            make_same_mesh_connection(vis_discr, discr),
+            make_same_mesh_connection(actx, vis_discr, discr),
             element_shrink_factor=element_shrink_factor,
             use_high_order_vtk=use_high_order_vtk)
-=======
-            make_same_mesh_connection(actx, vis_discr, discr),
-            element_shrink_factor=element_shrink_factor)
->>>>>>> d9b409e0
 
 # }}}
 
