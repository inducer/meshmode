__copyright__ = "Copyright (C) 2014 Andreas Kloeckner"

__license__ = """
Permission is hereby granted, free of charge, to any person obtaining a copy
of this software and associated documentation files (the "Software"), to deal
in the Software without restriction, including without limitation the rights
to use, copy, modify, merge, publish, distribute, sublicense, and/or sell
copies of the Software, and to permit persons to whom the Software is
furnished to do so, subject to the following conditions:

The above copyright notice and this permission notice shall be included in
all copies or substantial portions of the Software.

THE SOFTWARE IS PROVIDED "AS IS", WITHOUT WARRANTY OF ANY KIND, EXPRESS OR
IMPLIED, INCLUDING BUT NOT LIMITED TO THE WARRANTIES OF MERCHANTABILITY,
FITNESS FOR A PARTICULAR PURPOSE AND NONINFRINGEMENT. IN NO EVENT SHALL THE
AUTHORS OR COPYRIGHT HOLDERS BE LIABLE FOR ANY CLAIM, DAMAGES OR OTHER
LIABILITY, WHETHER IN AN ACTION OF CONTRACT, TORT OR OTHERWISE, ARISING FROM,
OUT OF OR IN CONNECTION WITH THE SOFTWARE OR THE USE OR OTHER DEALINGS IN
THE SOFTWARE.
"""


import numpy as np
import numpy.linalg as la
from abc import ABC, abstractmethod

from typing import Sequence, Optional, List, Tuple
from pytools import memoize_method

import loopy as lp
from meshmode.transform_metadata import (
        ConcurrentElementInameTag, ConcurrentDOFInameTag,
<<<<<<< HEAD
        IsDOFArray, ParameterValue)
=======
        DiscretizationElementAxisTag, DiscretizationDOFAxisTag)
>>>>>>> 11ac6a09
from pytools import memoize_in, keyed_memoize_method
from arraycontext import (
        ArrayContext, NotAnArrayContainerError,
        serialize_container, deserialize_container, make_loopy_program,
        tag_axes
        )
from arraycontext.container import ArrayT, ArrayOrContainerT

from meshmode.discretization import Discretization, ElementGroupBase
from meshmode.dof_array import DOFArray

from dataclasses import dataclass


# {{{ interpolation batch

@dataclass
class InterpolationBatch:
    """One interpolation batch captures how a batch of elements *within* an
    element group should be an interpolated. Note that while it's possible that
    an interpolation batch takes care of interpolating an entire element group
    from source to target, that's not *necessarily* the case. Consider the case
    of extracting boundary values of a discretization. For, say, a triangle, at
    least three different interpolation batches are needed to cover boundary
    edges that fall onto each of the three edges of the unit triangle.

    .. attribute:: from_group_index

        An integer indicating from which element group in the *from* discretization
        the data should be interpolated.

    .. attribute:: from_element_indices

        An array of dtype/shape ``element_id_t [nelements]``.
        This contains the (group-local) element index (relative to
        :attr:`from_group_index` from which this "*to*" element's data will be
        interpolated.

    .. attribute:: to_element_indices

        An array of dtype/shape ``element_id_t [nelements]``.
        This contains the (group-local) element index to which this "*to*"
        element's data will be interpolated.

    .. attribute:: result_unit_nodes

        A :class:`numpy.ndarray` of shape
        ``(from_group.dim,to_group.nunit_nodes)``
        storing the coordinates of the nodes (in unit coordinates
        of the *from* reference element) from which the node
        locations of this element should be interpolated.

    .. autoattribute:: nelements

    .. attribute:: to_element_face

        *int* or *None*. If this
        interpolation batch targets interpolation *to* a face, then this number
        captures the face number (on all elements referenced by
        :attr:`from_element_indices` to which this batch interpolates. (Since
        there is a fixed set of "from" unit nodes per batch, one batch will
        always go to a single face index.)

        .. note::

            This attribute is not required. It exists only to carry along
            metadata from
            :func:`~meshmode.discretization.connection.make_face_restriction`
            to routines that build upon its output, such as
            :func:`~meshmode.discretization.connection.make_opposite_face_connection`.
            If you are not building or consuming face restrictions, it is safe
            to leave this unset and/or ignore it. This attribute probably
            belongs in a subclass, but that refactoring hasn't happened yet.
            (Sorry!)
    """
    from_group_index: int
    from_element_indices: ArrayT
    to_element_indices: ArrayT
    result_unit_nodes: np.ndarray
    to_element_face: Optional[int]

    def __post_init__(self):
        self._global_from_element_indices_cache: \
                Optional[Tuple[ArrayT, ArrayT]] = None

    @property
    def nelements(self) -> int:
        return len(self.from_element_indices)

    def _global_from_element_indices(
            self, actx: ArrayContext, to_group: ElementGroupBase
            ) -> Tuple[ArrayT, ArrayT]:
        """Returns a version of :attr:`from_element_indices` that is usable
        without :attr:`to_element_indices`, consisting of a tuple.
        The first entry of the tuple is an array of flags indicating
        whether 'from'-side data exists (0 if not), nonzero otherwise,
        and the second is an array that works like :attr:`from_element_indices`.
        In entries where no 'from'-side data exists, the entry in this
        second array will be zero.

        .. note::

            In a prior version of this code, presence and source index were
            contained in a single array, with an invalid value (-1) signifying
            that no data was available on the 'from' side. This turned out
            to be a bad idea: :mod:`pytato` might decide to evaluate ("materialize")
            an indirect access like ``source_data[from_element_indices]``, which
            would lead to out-of-bounds memory accesses.
        """
        if self._global_from_element_indices_cache is not None:
            return self._global_from_element_indices_cache

        # FIXME: This is a workaround for a loopy kernel that was producing
        # incorrect results on some machines (details:
        # https://github.com/inducer/meshmode/pull/255).
        from_element_indices = actx.to_numpy(self.from_element_indices)
        to_element_indices = actx.to_numpy(self.to_element_indices)

        np_full_from_element_indices = np.full(to_group.nelements, -1)
        np_full_from_element_indices[to_element_indices] = from_element_indices
        np_from_el_present = (np_full_from_element_indices != -1)
        np_full_from_element_indices[~np_from_el_present] = 0

        from_el_present = actx.freeze(actx.from_numpy(
            np_from_el_present.astype(np.int8)))
        full_from_element_indices = actx.freeze(
                actx.from_numpy(np_full_from_element_indices))

        self._global_from_element_indices_cache = (
                from_el_present, full_from_element_indices)
        return self._global_from_element_indices_cache

# }}}


# {{{ _FromGroupPickData

@dataclass
class _FromGroupPickData:
    """Represents information needed to pick DOFs from one source element
    group to a target element group. Note that the connection between these
    groups must be such that the information transfer can occur by indirect
    access, no interpolation can occur. Each target element's DOFs can be read
    from the source element via a different "pick list", however, chosen from
    :attr:`dof_pick_lists` via :attr:`dof_pick_list_index`. The information
    typically summarizes multiple :class:`InterpolationBatch`es.

    .. attribute:: from_group_index

        The element group index in the
        :attr:`DirectDiscretizationConnection.from_discr` from which information
        is retrieved.

    .. attribute:: dof_pick_lists

        A frozen array of shape ``(npick_lists, ntgt_dofs)`` of a type controlled
        by the array context.

    .. attribute:: dof_pick_list_index
        A frozen array of shape ``(nelements_tgt)`` of a type controlled
        by the array context, indicating which pick list each element should use.

    .. attribute:: from_el_present

        Non-zero if source data for this entry is present. Otherwise zero,
        in which case the expected output of the connection for DOFs
        associated with the element is zero.

    .. attribute:: from_element_indices

        An frozen array of shape ``(nelements_tgt)`` of a type controlled
        by the array context, indicating from which source element each target
        element should gather its data.

        .. note::

            In a prior version of this code, presence and source index were
            contained in a single array, with an invalid value (-1) signifying
            that no data was available on the 'from' side. This turned out
            to be a bad idea: :mod:`pytato` might decide to evaluate ("materialize")
            an indirect access like ``source_data[from_element_indices]``, which
            would lead to out-of-bounds memory accesses.

    .. attribute:: is_surjective
    """

    from_group_index: int
    dof_pick_lists: ArrayT
    dof_pick_list_index: ArrayT
    from_el_present: ArrayT
    from_element_indices: ArrayT
    is_surjective: bool

# }}}


# {{{ connection element group

class DiscretizationConnectionElementGroup:
    """
    .. attribute:: batches

        A list of :class:`InterpolationBatch` instances.
    """
    def __init__(self, batches):
        self.batches = batches

# }}}


# {{{ connection base class

class DiscretizationConnection(ABC):
    """Abstract interface for transporting a DOF vector from one
    :class:`meshmode.discretization.Discretization` to another.
    Possible applications include:

    *   upsampling/downsampling on the same mesh
    *   restricition to the boundary
    *   interpolation to a refined/coarsened mesh
    *   interpolation onto opposing faces
    *   computing modal data from nodal coefficients
    *   computing nodal coefficients from modal data

    .. attribute:: from_discr

    .. attribute:: to_discr

    .. attribute:: is_surjective

        A :class:`bool` indicating whether every output degree
        of freedom is set by the connection.

    .. automethod:: __call__
    """
    def __init__(self, from_discr: Discretization, to_discr: Discretization,
            is_surjective: bool) -> None:
        if from_discr.mesh.vertex_id_dtype != to_discr.mesh.vertex_id_dtype:
            raise ValueError("from_discr and to_discr must agree on the "
                    "vertex_id_dtype")

        if from_discr.mesh.element_id_dtype != to_discr.mesh.element_id_dtype:
            raise ValueError("from_discr and to_discr must agree on the "
                    "element_id_dtype")

        self.from_discr = from_discr
        self.to_discr = to_discr

        self.is_surjective = is_surjective

    @abstractmethod
    def __call__(self, ary: ArrayOrContainerT) -> ArrayOrContainerT:
        """Apply the connection. If applicable, may return a view of the data
        instead of a copy, i.e. changes to *ary* may or may not appear
        in the result returned by this method, and vice versa.
        """
        raise NotImplementedError()

# }}}


# {{{ identity connection

class IdentityDiscretizationConnection(DiscretizationConnection):
    """A no-op connection from a :class:`~meshmode.discretization.Discretization`
    to the same discretization that returns the same data unmodified.
    """
    def __init__(self, discr: Discretization) -> None:
        super().__init__(discr, discr, True)

    def __call__(self, ary: ArrayOrContainerT) -> ArrayOrContainerT:
        return ary

# }}}


# {{{ direct connection

class DirectDiscretizationConnection(DiscretizationConnection):
    """A concrete :class:`DiscretizationConnection` supported by interpolation
    data.

    .. attribute:: from_discr

    .. attribute:: to_discr

    .. attribute:: groups

        a list of :class:`DiscretizationConnectionElementGroup`
        instances, with a one-to-one correspondence to the groups in
        :attr:`to_discr`.

    .. attribute:: is_surjective

        A :class:`bool` indicating whether every output degree
        of freedom is set by the connection.

    .. automethod:: is_permutation

    .. automethod:: __call__
    """

    def __init__(self,
            from_discr: Discretization, to_discr: Discretization,
            groups: Sequence[DiscretizationConnectionElementGroup],
            is_surjective: bool) -> None:
        super().__init__(from_discr, to_discr, is_surjective)

        self.groups = groups
        self._global_point_pick_info_cache = None

    # {{{ _resample_matrix

    @keyed_memoize_method(key=lambda actx, to_group_index, ibatch_index:
            (to_group_index, ibatch_index))
    def _resample_matrix(self, actx: ArrayContext, to_group_index: int,
            ibatch_index: int):
        import modepy as mp
        ibatch = self.groups[to_group_index].batches[ibatch_index]
        from_grp = self.from_discr.groups[ibatch.from_group_index]

        nfrom_unit_nodes = from_grp.unit_nodes.shape[1]
        if np.array_equal(from_grp.unit_nodes, ibatch.result_unit_nodes):
            # Nodes are exactly identical? We can 'interpolate' even when there
            # isn't a basis.

            result = np.eye(nfrom_unit_nodes)

        else:
            from_grp_basis_fcts = from_grp.basis_obj().functions
            if len(from_grp_basis_fcts) != nfrom_unit_nodes:
                from meshmode.discretization import NoninterpolatoryElementGroupError
                raise NoninterpolatoryElementGroupError(
                        "%s does not support interpolation because it is not "
                        "unisolvent (its unit node count does not match its "
                        "number of basis functions). Using connections requires "
                        "the ability to interpolate." % type(from_grp).__name__)

            result = mp.resampling_matrix(
                    from_grp_basis_fcts,
                    ibatch.result_unit_nodes, from_grp.unit_nodes)

        # freeze, attach metadata
        return actx.freeze(
                tag_axes(actx, {1: DiscretizationDOFAxisTag()},
                    actx.from_numpy(result)))

    # }}}

    # {{{ _resample_point_pick_indices

    def _resample_point_pick_indices(self, to_group_index: int, ibatch_index: int,
            tol_multiplier: Optional[float] = None):
        """If :meth:`_resample_matrix` *R* is a row subset of a permutation matrix *P*,
        return the index subset I so that ``x[I] == R @ x`` up to machine
        epsilon multiplied by *tol_multiplier* (or an internally specified
        tolerance if none is given).

        Will return *None* if no such index array exists, or a
        :class:`numpy.ndarray` containing the index subset.
        """

        ibatch = self.groups[to_group_index].batches[ibatch_index]
        from_grp = self.from_discr.groups[ibatch.from_group_index]

        if tol_multiplier is None:
            tol_multiplier = 250

        tol = np.finfo(ibatch.result_unit_nodes.dtype).eps * tol_multiplier

        dim, ntgt_nodes = ibatch.result_unit_nodes.shape
        if dim == 0:
            assert ntgt_nodes == 1
            return np.array([0], dtype=np.int32)

        dist_vecs = (ibatch.result_unit_nodes.reshape(dim, -1, 1)
                - from_grp.unit_nodes.reshape(dim, 1, -1))
        dists = la.norm(dist_vecs, axis=0, ord=2)

        result = np.zeros(ntgt_nodes, dtype=self.to_discr.mesh.element_id_dtype)

        for irow in range(ntgt_nodes):
            close_indices, = np.where(dists[irow] < tol)

            if len(close_indices) != 1:
                return None

            close_index, = close_indices
            result[irow] = close_index

        return result

    @keyed_memoize_method(lambda actx, to_group_index, ibatch_index,
            tol_multiplier=None: (to_group_index, ibatch_index, tol_multiplier))
    def _frozen_resample_point_pick_indices(self, actx: ArrayContext,
            to_group_index: int, ibatch_index: int,
            tol_multiplier: Optional[float] = None):
        result = self._resample_point_pick_indices(
                to_group_index=to_group_index,
                ibatch_index=ibatch_index,
                tol_multiplier=tol_multiplier)
        if result is None:
            return result
        else:
            return actx.freeze(actx.from_numpy(result))

    # }}}

    @memoize_method
    def is_permutation(self, tol_multiplier: Optional[float] = None) -> bool:
        """Return *True* if no interpolation is used in applying this connection,
        i.e. if the source unit nodes in the connection
        (cf. :class:`InterpolationBatch.result_unit_nodes`) match up
        with the unit nodes in the source element, up to machine epsilon
        multiplied by *tol_multiplier* (or an internally specified tolerance
        if none is given).
        """

        return all(
                self._resample_point_pick_indices(i_tgrp, i_batch,
                    tol_multiplier=tol_multiplier) is not None
                for i_tgrp, cgrp in enumerate(self.groups)
                for i_batch in range(len(cgrp.batches)))

    def full_resample_matrix(self, actx: ArrayContext):
        from warnings import warn
        warn("This method is deprecated. Use 'make_direct_full_resample_matrix' "
                "instead.", DeprecationWarning, stacklevel=2)

        return make_direct_full_resample_matrix(actx, self)

    # {{{ _global_point_pick_info_cache

    def _per_target_group_pick_info(
            self, actx: ArrayContext, i_tgrp: int
            ) -> Optional[Sequence[_FromGroupPickData]]:
        """Returns a list of :class:`_FromGroupPickData`, one per source group
        from which data ist to be transferred, or *None*, if conditions for
        this representation are not met.
        """
        cgrp = self.groups[i_tgrp]
        tgrp = self.to_discr.groups[i_tgrp]

        batch_dof_pick_lists = [
                self._resample_point_pick_indices(i_tgrp, i_batch)
                for i_batch in range(len(cgrp.batches))]

        all_batches_pickable = all(
                bpi is not None for bpi in batch_dof_pick_lists)
        if not all_batches_pickable:
            return None

        batch_source_groups = sorted({
            batch.from_group_index for batch in cgrp.batches})

        # no source data
        if not batch_source_groups:
            return None

        result: List[_FromGroupPickData] = []
        for source_group_index in batch_source_groups:
            batch_indices_for_this_source_group = [
                    i for i, batch in enumerate(cgrp.batches)
                    if batch.from_group_index == source_group_index]

            # {{{ find and weed out duplicate dof pick lists

            dof_pick_lists = list({tuple(batch_dof_pick_lists[bi])
                    for bi in batch_indices_for_this_source_group})
            dof_pick_list_to_index = {
                    p_ind: i for i, p_ind in enumerate(dof_pick_lists)}
            # shape: (number of pick lists, nunit_dofs_tgt)
            dof_pick_lists = np.array(dof_pick_lists)

            # }}}

            from_el_indices = np.empty(
                    tgrp.nelements, dtype=self.from_discr.mesh.element_id_dtype)
            from_el_indices.fill(-1)
            dof_pick_list_index = np.zeros(tgrp.nelements, dtype=np.int8)
            assert len(dof_pick_lists)-1 <= np.iinfo(dof_pick_list_index.dtype).max

            for source_batch_index in batch_indices_for_this_source_group:
                source_batch = cgrp.batches[source_batch_index]

                to_el_ind = actx.to_numpy(actx.thaw(source_batch.to_element_indices))
                if (from_el_indices[to_el_ind] != -1).any():
                    from warnings import warn
                    warn("per-batch target elements not disjoint during "
                            "attempted merge")
                    return None

                from_el_indices[to_el_ind] = \
                        actx.to_numpy(actx.thaw(source_batch.from_element_indices))
                dof_pick_list_index[to_el_ind] = \
                        dof_pick_list_to_index[
                                tuple(batch_dof_pick_lists[source_batch_index])]

            from_el_present = (from_el_indices != -1)
            from_el_indices[~from_el_present] = 0

            result.append(
                    _FromGroupPickData(
                        from_group_index=source_group_index,
                        dof_pick_lists=actx.freeze(actx.from_numpy(
                            dof_pick_lists)),
                        dof_pick_list_index=actx.freeze(actx.from_numpy(
                            dof_pick_list_index)),
                        from_el_present=actx.freeze(
                            actx.from_numpy(from_el_present.astype(np.int8))),
                        from_element_indices=actx.freeze(actx.from_numpy(
                            from_el_indices)),
                        is_surjective=from_el_present.all()
                        ))

        return result

    def _global_point_pick_info(
            self, actx: ArrayContext
            ) -> Sequence[Optional[Sequence[_FromGroupPickData]]]:
        if self._global_point_pick_info_cache is not None:
            return self._global_point_pick_info_cache

        self._global_point_pick_info_cache = [
                self._per_target_group_pick_info(actx, i_tgrp)
                for i_tgrp in range(len(self.groups))]
        return self._global_point_pick_info_cache

    # }}}

    # {{{ __call__

    def __call__(
            self, ary: ArrayOrContainerT, *,
            _force_use_loopy: bool = False,
            _force_no_merged_batches: bool = False,
            ) -> ArrayOrContainerT:
        """
        :arg ary: a :class:`~meshmode.dof_array.DOFArray`, or an
            :class:`arraycontext.ArrayContainer` of them, containing nodal
            coefficient data on :attr:`from_discr`.

        """
        # _force_use_loopy, _force_no_merged_batches:
        # private arguments only used to ensure test coverge of all code paths.

        # {{{ recurse into array containers

        if not isinstance(ary, DOFArray):
            try:
                iterable = serialize_container(ary)
            except NotAnArrayContainerError:
                pass
            else:
                return deserialize_container(ary, [
                    (key, self(subary,
                        _force_use_loopy=_force_use_loopy,
                        _force_no_merged_batches=_force_no_merged_batches))
                    for key, subary in iterable
                    ])

        # }}}

        if __debug__:
            from meshmode.dof_array import check_dofarray_against_discr
            check_dofarray_against_discr(self.from_discr, ary)

        assert isinstance(ary, DOFArray)

        actx = ary.array_context

        # {{{ kernels

        @memoize_in(actx,
                (DirectDiscretizationConnection, "resample_by_mat_knl"))
        def batch_mat_knl():
            t_unit = make_loopy_program(
                [
                    "{[iel]: 0 <= iel < nelements}",
                    "{[idof]: 0 <= idof < nunit_dofs_tgt}",
                    "{[jdof]: 0 <= jdof < nunit_dofs_src}"
                ],
                """
                result[iel, idof] = (
                    sum(jdof, resample_mat[idof, jdof]
                            * ary[from_element_indices[iel], jdof])
                    if from_el_present[iel] else 0)
                """,
                kernel_data=[
                    lp.GlobalArg("ary", None,
                        shape="nelements_vec, nunit_dofs_src",
                        offset=lp.auto),
                    lp.ValueArg("nelements_vec", np.int32),
                    "...",
                ],
                name="resample_by_mat",
            )
            return lp.tag_inames(t_unit, {
                "iel": ConcurrentElementInameTag(),
                "idof": ConcurrentDOFInameTag()})

        @memoize_in(actx,
                (DirectDiscretizationConnection, "resample_by_picking_knl"))
        def batch_pick_knl():
            t_unit = make_loopy_program(
                [
                    "{[iel]: 0 <= iel < nelements}",
                    "{[idof]: 0 <= idof < nunit_dofs_tgt}"
                ],
                """
                    result[iel, idof] = (
                        ary[from_element_indices[iel], pick_list[idof]]
                        if from_el_present[iel] else 0)
                """,
                kernel_data=[
                    lp.GlobalArg("ary", None,
                        shape="nelements_vec, nunit_dofs_src",
                        offset=lp.auto),
                    lp.ValueArg("nelements_vec", np.int32),
                    lp.ValueArg("nunit_dofs_src", np.int32),
                    "...",
                ],
                name="resample_by_picking_batch",
            )
            return lp.tag_inames(t_unit, {
                "iel": ConcurrentElementInameTag(),
                "idof": ConcurrentDOFInameTag()})

        @memoize_in(actx,
                (DirectDiscretizationConnection, "resample_by_picking_group_knl"))
        def group_pick_knl(nelements, nelements_src, nunit_dofs_src,
                nelements_tgt, nunit_dofs_tgt, result_dtype, ary_dtype,
                from_el_ind_dtype, pick_lists_dtype, pick_list_ind_dtype,
                is_surjective: bool):
            if is_surjective:
                if_present = ""
            else:
                if_present = "if from_el_present[iel] else 0"

            t_unit = make_loopy_program(
                [
                    "{[iel]: 0 <= iel < nelements}",
                    "{[idof]: 0 <= idof < nunit_dofs_tgt}"
                ],
                f"""
                    result[iel, idof] = (
                        ary[
                                from_element_indices[iel],
                                dof_pick_lists[dof_pick_list_index[iel], idof]
                            ]
                        { if_present })
                """,
                [
                    lp.GlobalArg("result", result_dtype,
                        shape="nelements, nunit_dofs_tgt",
                        offset=lp.auto, tags=[IsDOFArray()]),
                    lp.GlobalArg("ary", ary_dtype,
                        shape="nelements_src, nunit_dofs_src",
                        offset=lp.auto, tags=[IsDOFArray()]),
                    lp.GlobalArg("dof_pick_lists", pick_lists_dtype,
                        shape="nelements_tgt, nunit_dofs_tgt",
                        offset=lp.auto),
                    lp.GlobalArg("from_element_indices", from_el_ind_dtype,
                        shape="nelements,", offset=lp.auto),
                    lp.GlobalArg("dof_pick_list_index", pick_list_ind_dtype,
                        shape="nelements,", offset=lp.auto),
                    lp.ValueArg("nelements_tgt", np.int32,
                        tags=[ParameterValue(nelements_tgt)]),
                    lp.ValueArg("nelements_src", np.int32,
                        tags=[ParameterValue(nelements_src)]),
                    lp.ValueArg("nunit_dofs_src", np.int32,
                        tags=[ParameterValue(nunit_dofs_src)]),
                    lp.ValueArg("nunit_dofs_tgt", np.int32,
                        tags=[ParameterValue(nunit_dofs_tgt)]),
                    lp.ValueArg("nelements", np.int32,
                        tags=[ParameterValue(nelements)]),
                    "...",
                ],
                name="resample_by_picking_group",
            )
            return lp.tag_inames(t_unit, {
                "iel": ConcurrentElementInameTag(),
                "idof": ConcurrentDOFInameTag()})

        # }}}

        group_arrays = []
        for i_tgrp, (cgrp, group_pick_info) in enumerate(
                zip(self.groups, self._global_point_pick_info(actx))):

            group_array_contributions = []

            if _force_no_merged_batches:
                group_pick_info = None

            if group_pick_info is not None:
                group_array_contributions = []

                if actx.permits_advanced_indexing and not _force_use_loopy:
                    for fgpd in group_pick_info:
                        from_element_indices = actx.thaw(fgpd.from_element_indices)

                        if ary[fgpd.from_group_index].size:
                            grp_ary_contrib = ary[fgpd.from_group_index][
                                        from_element_indices.reshape((-1, 1)),
                                        actx.thaw(fgpd.dof_pick_lists)[
                                            actx.thaw(fgpd.dof_pick_list_index)]
                                        ]

                            if not fgpd.is_surjective:
                                from_el_present = actx.thaw(fgpd.from_el_present)
                                grp_ary_contrib = actx.np.where(
                                    from_el_present.reshape((-1, 1)),
                                    grp_ary_contrib,
                                    0)

                            # attach metadata
                            grp_ary_contrib = tag_axes(
                                    actx,
                                    {0: DiscretizationElementAxisTag(),
                                        1: DiscretizationDOFAxisTag()},
                                    grp_ary_contrib)

                            group_array_contributions.append(grp_ary_contrib)
                else:
                    for fgpd in group_pick_info:
                        group_knl_kwargs = {}
                        if not fgpd.is_surjective:
                            group_knl_kwargs["from_el_present"] = \
                                    fgpd.from_el_present

                        nelements = fgpd.from_element_indices.shape[0]
                        nelements_src, nunit_dofs_src = \
                            ary[fgpd.from_group_index].shape
                        nelements_tgt = fgpd.dof_pick_lists.shape[0]
                        nunit_dofs_tgt = self.to_discr.groups[i_tgrp].nunit_dofs
                        ary_dtype = ary[fgpd.from_group_index].dtype
                        result_dtype = ary_dtype  # Assume they are the same
                        from_el_ind_dtype = fgpd.from_element_indices.dtype
                        pick_lists_dtype = fgpd.dof_pick_lists.dtype
                        pick_list_ind_dtype = fgpd.dof_pick_list_index.dtype

                        group_array_contributions.append(
                            actx.call_loopy(
                                #group_pick_knl(fgpd.is_surjective),
                                group_pick_knl(nelements, nelements_src,
                                    nunit_dofs_src,
                                    nelements_tgt,
                                    nunit_dofs_tgt,
                                    result_dtype,
                                    ary_dtype,
                                from_el_ind_dtype, pick_lists_dtype,
                                pick_list_ind_dtype,
                                fgpd.is_surjective),
                                dof_pick_lists=fgpd.dof_pick_lists,
                                dof_pick_list_index=fgpd.dof_pick_list_index,
                                ary=ary[fgpd.from_group_index],
                                from_element_indices=fgpd.from_element_indices,
                                #nunit_dofs_tgt=(
                                #    self.to_discr.groups[i_tgrp].nunit_dofs),
                                **group_knl_kwargs)["result"])

                group_array = sum(group_array_contributions)
            elif cgrp.batches:
                for i_batch, batch in enumerate(cgrp.batches):
                    if not len(batch.from_element_indices):
                        continue

                    point_pick_indices = self._frozen_resample_point_pick_indices(
                            actx, i_tgrp, i_batch)

                    from_el_present, from_element_indices = \
                            batch._global_from_element_indices(
                                    actx, self.to_discr.groups[i_tgrp])
                    from_el_present = actx.thaw(from_el_present)
                    from_element_indices = actx.thaw(from_element_indices)

                    if point_pick_indices is None:
                        grp_ary = ary[batch.from_group_index]
                        mat = self._resample_matrix(actx, i_tgrp, i_batch)
                        if actx.permits_advanced_indexing and not _force_use_loopy:
                            batch_result = actx.np.where(
                                    from_el_present.reshape(-1, 1),
                                    actx.einsum("ij,ej->ei",
                                        mat, grp_ary[from_element_indices]),
                                    0)
                        else:
                            batch_result = actx.call_loopy(
                                batch_mat_knl(),
                                resample_mat=mat,
                                ary=grp_ary,
                                from_el_present=from_el_present,
                                from_element_indices=from_element_indices,
                                nunit_dofs_tgt=(
                                    self.to_discr.groups[i_tgrp].nunit_dofs)
                            )["result"]

                    else:
                        from_vec = ary[batch.from_group_index]
                        pick_list = actx.thaw(point_pick_indices)

                        if actx.permits_advanced_indexing and not _force_use_loopy:
                            batch_result = actx.np.where(
                                from_el_present.reshape(-1, 1),
                                from_vec[from_element_indices.reshape(
                                    (-1, 1)), pick_list],
                                0)
                        else:
                            batch_result = actx.call_loopy(
                                batch_pick_knl(),
                                pick_list=pick_list,
                                ary=from_vec,
                                from_el_present=from_el_present,
                                from_element_indices=from_element_indices,
                                nunit_dofs_tgt=(
                                    self.to_discr.groups[i_tgrp].nunit_dofs)
                            )["result"]

                    # attach metadata
                    batch_result = tag_axes(actx,
                                            {0: DiscretizationElementAxisTag(),
                                             1: DiscretizationDOFAxisTag()},
                                            batch_result,)

                    group_array_contributions.append(batch_result)

            if group_array_contributions:
                group_array = sum(group_array_contributions)
            else:
                # If no batched data at all, return zeros for this
                # particular group array
                group_array = actx.zeros(
                        shape=(self.to_discr.groups[i_tgrp].nelements,
                               self.to_discr.groups[i_tgrp].nunit_dofs),
                        dtype=ary.entry_dtype)

            group_arrays.append(group_array)

        return DOFArray(actx, data=tuple(group_arrays))

    # }}}

# }}}


# {{{ dense resampling matrix

def make_direct_full_resample_matrix(actx, conn):
    """Build a dense matrix representing this discretization connection.

    .. warning::

        On average, this will be exceedingly expensive (:math:`O(N^2)` in
        the number *N* of discretization points) in terms of memory usage
        and thus not what you'd typically want, other than maybe for
        testing.

    .. note::

        This function assumes a flattened DOF array, as produced by
        :class:`~arraycontext.flatten`.

    :arg actx: an :class:`~arraycontext.ArrayContext`.
    :arg conn: a :class:`DirectDiscretizationConnection`.
    """

    if not isinstance(conn, DirectDiscretizationConnection):
        raise TypeError("can only construct a full resampling matrix "
                "for a DirectDiscretizationConnection.")

    @memoize_in(actx, (make_direct_full_resample_matrix, "oversample_mat_knl"))
    def knl():
        t_unit = make_loopy_program(
            [
                "{[idof_init]: 0 <= idof_init < nnodes_tgt}",
                "{[jdof_init]: 0 <= jdof_init < nnodes_src}",
                "{[iel]: 0 <= iel < nelements}",
                "{[idof]: 0 <= idof < nunit_dofs_tgt}",
                "{[jdof]: 0 <= jdof < nunit_dofs_src}"
            ],
            """
                result[idof_init, jdof_init] = 0 {id=init}
                ... gbarrier {id=barrier, dep=init}
                result[itgt_base + to_element_indices[iel]*nunit_dofs_tgt + idof,
                       isrc_base + from_element_indices[iel]*nunit_dofs_src + jdof] \
                           = resample_mat[idof, jdof] {dep=barrier}
            """,
            kernel_data=[
                lp.GlobalArg("result", None,
                    shape="nnodes_tgt, nnodes_src",
                    offset=lp.auto, tags=[IsDOFArray()]),
                lp.ValueArg("itgt_base, isrc_base", np.int32),
                lp.ValueArg("nnodes_tgt, nnodes_src", np.int32),
                ...,
            ],
            name="oversample_mat"
        )

        return lp.tag_inames(t_unit, {
                "iel": ConcurrentElementInameTag(),
                "idof": ConcurrentDOFInameTag(),
                # FIXME: jdof is also concurrent, but the tranform in
                # `meshmode.array_context` does not handle two of them right now
                # "jdof": ConcurrentDOFInameTag(),
                })

    to_discr_ndofs = sum(grp.nelements*grp.nunit_dofs
            for grp in conn.to_discr.groups)
    from_discr_ndofs = sum(grp.nelements*grp.nunit_dofs
            for grp in conn.from_discr.groups)

    from_group_sizes = [
            grp.nelements*grp.nunit_dofs
            for grp in conn.from_discr.groups]
    from_group_starts = np.cumsum([0] + from_group_sizes)

    tgt_node_nr_base = 0
    mats = []
    for i_tgrp, (tgrp, cgrp) in enumerate(
            zip(conn.to_discr.groups, conn.groups)):
        for i_batch, batch in enumerate(cgrp.batches):
            if not len(batch.from_element_indices):
                continue

            mats.append(
                actx.call_loopy(
                    knl(),
                    resample_mat=conn._resample_matrix(actx, i_tgrp, i_batch),
                    itgt_base=tgt_node_nr_base,
                    isrc_base=from_group_starts[batch.from_group_index],
                    from_element_indices=batch.from_element_indices,
                    to_element_indices=batch.to_element_indices,
                    nnodes_tgt=to_discr_ndofs,
                    nnodes_src=from_discr_ndofs,
                )["result"]
            )

        tgt_node_nr_base += tgrp.nelements*tgrp.nunit_dofs

    return sum(mats)

# }}}

# vim: foldmethod=marker<|MERGE_RESOLUTION|>--- conflicted
+++ resolved
@@ -31,11 +31,8 @@
 import loopy as lp
 from meshmode.transform_metadata import (
         ConcurrentElementInameTag, ConcurrentDOFInameTag,
-<<<<<<< HEAD
-        IsDOFArray, ParameterValue)
-=======
+        IsDOFArray, ParameterValue,
         DiscretizationElementAxisTag, DiscretizationDOFAxisTag)
->>>>>>> 11ac6a09
 from pytools import memoize_in, keyed_memoize_method
 from arraycontext import (
         ArrayContext, NotAnArrayContainerError,
