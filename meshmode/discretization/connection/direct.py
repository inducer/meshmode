__copyright__ = "Copyright (C) 2014 Andreas Kloeckner"

__license__ = """
Permission is hereby granted, free of charge, to any person obtaining a copy
of this software and associated documentation files (the "Software"), to deal
in the Software without restriction, including without limitation the rights
to use, copy, modify, merge, publish, distribute, sublicense, and/or sell
copies of the Software, and to permit persons to whom the Software is
furnished to do so, subject to the following conditions:

The above copyright notice and this permission notice shall be included in
all copies or substantial portions of the Software.

THE SOFTWARE IS PROVIDED "AS IS", WITHOUT WARRANTY OF ANY KIND, EXPRESS OR
IMPLIED, INCLUDING BUT NOT LIMITED TO THE WARRANTIES OF MERCHANTABILITY,
FITNESS FOR A PARTICULAR PURPOSE AND NONINFRINGEMENT. IN NO EVENT SHALL THE
AUTHORS OR COPYRIGHT HOLDERS BE LIABLE FOR ANY CLAIM, DAMAGES OR OTHER
LIABILITY, WHETHER IN AN ACTION OF CONTRACT, TORT OR OTHERWISE, ARISING FROM,
OUT OF OR IN CONNECTION WITH THE SOFTWARE OR THE USE OR OTHER DEALINGS IN
THE SOFTWARE.
"""


import numpy as np
import numpy.linalg as la

import loopy as lp
from meshmode.transform_metadata import (
        ConcurrentElementInameTag, ConcurrentDOFInameTag)
from pytools import memoize_in, keyed_memoize_method
from pytools.obj_array import obj_array_vectorized_n_args
from meshmode.array_context import IsOpArray, IsDOFArray, ParameterValue
from arraycontext import (
        ArrayContext, NotAnArrayContainerError,
        serialize_container, deserialize_container, make_loopy_program)


# {{{ interpolation batch

class InterpolationBatch:
    """One interpolation batch captures how a batch of elements *within* an
    element group should be an interpolated. Note that while it's possible that
    an interpolation batch takes care of interpolating an entire element group
    from source to target, that's not *necessarily* the case. Consider the case
    of extracting boundary values of a discretization. For, say, a triangle, at
    least three different interpolation batches are needed to cover boundary
    edges that fall onto each of the three edges of the unit triangle.

    .. attribute:: from_group_index

        An integer indicating from which element group in the *from* discretization
        the data should be interpolated.

    .. attribute:: from_element_indices

        ``element_id_t [nelements]``. (a :class:`pyopencl.array.Array`)
        This contains the (group-local) element index (relative to
        :attr:`from_group_index` from which this "*to*" element's data will be
        interpolated.

    .. attribute:: to_element_indices

        ``element_id_t [nelements]``. (a :class:`pyopencl.array.Array`)
        This contains the (group-local) element index to which this "*to*"
        element's data will be interpolated.

    .. attribute:: result_unit_nodes

        A :class:`numpy.ndarray` of shape
        ``(from_group.dim,to_group.nunit_nodes)``
        storing the coordinates of the nodes (in unit coordinates
        of the *from* reference element) from which the node
        locations of this element should be interpolated.

    .. autoattribute:: nelements

    .. attribute:: to_element_face

        *int* or *None*. If this
        interpolation batch targets interpolation *to* a face, then this number
        captures the face number (on all elements referenced by
        :attr:`from_element_indices` to which this batch interpolates. (Since
        there is a fixed set of "from" unit nodes per batch, one batch will
        always go to a single face index.)

        .. note::

            This attribute is not required. It exists only to carry along
            metadata from
            :func:`~meshmode.discretization.connection.make_face_restriction`
            to routines
            that build upon its output, such as
            :func:`~meshmode.discretization.connection.make_opposite_face_connection`.
            If you are not building
            or consuming face restrictions, it is safe to leave this
            unset and/or ignore it. This attribute probably belongs in a subclass,
            but that refactoring hasn't happened yet. (Sorry!)
    """

    def __init__(self, from_group_index, from_element_indices,
            to_element_indices, result_unit_nodes, to_element_face):
        self.from_group_index = from_group_index
        self.from_element_indices = from_element_indices
        self.to_element_indices = to_element_indices
        self.result_unit_nodes = result_unit_nodes
        self.to_element_face = to_element_face
        self._global_from_element_indices_cache = None

    @property
    def nelements(self):
        return len(self.from_element_indices)

    def _global_from_element_indices(self, actx, to_group):
        """Returns a version of :attr:`from_element_indices` that is usable
        without :attr:`to_element_indices`.  Elements for which no 'from'-side
        data exists (the result will be set to zero) are marked with a
        "from-element index" of -1.

        :arg: actx: A :class:`arraycontext.ArrayContext` with which to compute
            the index set if not already available.
        :arg to_group: The :class:`~meshmode.discretization.ElementGroup`
            that holds the result of this interpolation batch.
        """
        if self._global_from_element_indices_cache is not None:
            return self._global_from_element_indices_cache

        # FIXME: This is a workaround for a loopy kernel that was producing
        # incorrect results on some machines (details:
        # https://github.com/inducer/meshmode/pull/255).
        from_element_indices = actx.to_numpy(self.from_element_indices)
        to_element_indices = actx.to_numpy(self.to_element_indices)
        numpy_result = np.full(to_group.nelements, -1)
        numpy_result[to_element_indices] = from_element_indices
        result = actx.freeze(actx.from_numpy(numpy_result))

        self._global_from_element_indices_cache = result
        return result

# }}}


# {{{ connection element group

class DiscretizationConnectionElementGroup:
    """
    .. attribute:: batches

        A list of :class:`InterpolationBatch` instances.
    """
    def __init__(self, batches):
        self.batches = batches

# }}}

# Creates the inverse mapping of an indirection array
def Pinv(p):
    p2 = np.empty_like(p)
    p2[p] = np.arange(0,len(p), dtype=np.int32)
    return p2

# Combine two indirection arrays p_l and p_r into a new
# indirection array p_c so that
# if B[p_l[i]] = A[p_r[i]] then B[i] = A[p_c[i]]
# or, alternatively, B[p_c[i]] = A[i] if lhs=True.
# Alternatively, flipping the order of the input arguments
# will do the same thing. 
def combine_indirection_arrays(p_l, p_r, lhs=False):
    if lhs:
        return p_l[Pinv(p_r)]
    else:
        return p_r[Pinv(p_l)]


# {{{ connection classes

class DiscretizationConnection:
    """Abstract interface for transporting a DOF vector from one
    :class:`meshmode.discretization.Discretization` to another.
    Possible applications include:

    *   upsampling/downsampling on the same mesh
    *   restricition to the boundary
    *   interpolation to a refined/coarsened mesh
    *   interpolation onto opposing faces
    *   computing modal data from nodal coefficients
    *   computing nodal coefficients from modal data

    .. attribute:: from_discr

    .. attribute:: to_discr

    .. attribute:: is_surjective

        A :class:`bool` indicating whether every output degree
        of freedom is set by the connection.

    .. automethod:: __call__
    """
    def __init__(self, from_discr, to_discr, is_surjective):
        if from_discr.mesh.vertex_id_dtype != to_discr.mesh.vertex_id_dtype:
            raise ValueError("from_discr and to_discr must agree on the "
                    "vertex_id_dtype")

        if from_discr.mesh.element_id_dtype != to_discr.mesh.element_id_dtype:
            raise ValueError("from_discr and to_discr must agree on the "
                    "element_id_dtype")

        self.from_discr = from_discr
        self.to_discr = to_discr

        self.is_surjective = is_surjective

    def __call__(self, ary):
        """Apply the connection. If applicable, may return a view of the data
        instead of a copy, i.e. changes to *ary* may or may not appear
        in the result returned by this method, and vice versa.
        """
        raise NotImplementedError()


class IdentityDiscretizationConnection(DiscretizationConnection):
    """A no-op connection from a :class:`~meshmode.discretization.Discretization`
    to the same discretization that returns the same data unmodified.
    """
    def __init__(self, discr):
        super().__init__(discr, discr, True)

    def __call__(self, ary):
        return ary


class DirectDiscretizationConnection(DiscretizationConnection):
    """A concrete :class:`DiscretizationConnection` supported by interpolation
    data.

    .. attribute:: from_discr

    .. attribute:: to_discr

    .. attribute:: groups

        a list of :class:`DiscretizationConnectionElementGroup`
        instances, with a one-to-one correspondence to the groups in
        :attr:`to_discr`.

    .. attribute:: is_surjective

        A :class:`bool` indicating whether every output degree
        of freedom is set by the connection.

    .. automethod:: __call__

    """

    def __init__(self, from_discr, to_discr, groups, is_surjective):
        super().__init__(
                from_discr, to_discr, is_surjective)

        self.groups = groups

    @keyed_memoize_method(key=lambda actx, to_group_index, ibatch_index:
            (to_group_index, ibatch_index))
    def _resample_matrix(self, actx: ArrayContext, to_group_index, ibatch_index):
        import modepy as mp
        ibatch = self.groups[to_group_index].batches[ibatch_index]
        from_grp = self.from_discr.groups[ibatch.from_group_index]

        nfrom_unit_nodes = from_grp.unit_nodes.shape[1]
        if np.array_equal(from_grp.unit_nodes, ibatch.result_unit_nodes):
            # Nodes are exactly identical? We can 'interpolate' even when there
            # isn't a basis.

            result = np.eye(nfrom_unit_nodes)

        else:
            from_grp_basis_fcts = from_grp.basis_obj().functions
            if len(from_grp_basis_fcts) != nfrom_unit_nodes:
                from meshmode.discretization import NoninterpolatoryElementGroupError
                raise NoninterpolatoryElementGroupError(
                        "%s does not support interpolation because it is not "
                        "unisolvent (its unit node count does not match its "
                        "number of basis functions). Using connections requires "
                        "the ability to interpolate." % type(from_grp).__name__)

            result = mp.resampling_matrix(
                    from_grp_basis_fcts,
                    ibatch.result_unit_nodes, from_grp.unit_nodes)

        return actx.freeze(actx.from_numpy(result))

    @keyed_memoize_method(lambda actx, to_group_index, ibatch_index,
            tol_multiplier=None: (to_group_index, ibatch_index, tol_multiplier))
    def _resample_point_pick_indices(self, actx: ArrayContext,
            to_group_index, ibatch_index,
            tol_multiplier=None):
        """If :meth:`_resample_matrix` *R* is a row subset of a permutation matrix *P*,
        return the index subset I so that, loosely, ``x[I] == R @ x``.

        Will return *None* if no such index array exists, or a
        :class:`pyopencl.array.Array` containing the index subset.
        """

        ibatch = self.groups[to_group_index].batches[ibatch_index]
        from_grp = self.from_discr.groups[ibatch.from_group_index]

        if tol_multiplier is None:
            tol_multiplier = 250

        tol = np.finfo(ibatch.result_unit_nodes.dtype).eps * tol_multiplier

        dim, ntgt_nodes = ibatch.result_unit_nodes.shape
        if dim == 0:
            assert ntgt_nodes == 1
            return actx.freeze(actx.from_numpy(np.array([0], dtype=np.int32)))

        dist_vecs = (ibatch.result_unit_nodes.reshape(dim, -1, 1)
                - from_grp.unit_nodes.reshape(dim, 1, -1))
        dists = la.norm(dist_vecs, axis=0, ord=2)

        result = np.zeros(ntgt_nodes, dtype=self.to_discr.mesh.element_id_dtype)

        for irow in range(ntgt_nodes):
            close_indices, = np.where(dists[irow] < tol)

            if len(close_indices) != 1:
                return None

            close_index, = close_indices
            result[irow] = close_index

        return actx.freeze(actx.from_numpy(result))

    def full_resample_matrix(self, actx):
        from warnings import warn
        warn("This method is deprecated. Use 'make_direct_full_resample_matrix' "
                "instead.", DeprecationWarning, stacklevel=2)

        return make_direct_full_resample_matrix(actx, self)

    def __call__(self, ary, _force_no_inplace_updates=False):
        """
        :arg ary: a :class:`~meshmode.dof_array.DOFArray`, or an
            :class:`arraycontext.ArrayContainer` of them, containing nodal
            coefficient data on :attr:`from_discr`.

        :arg _force_no_inplace_updates: private argument only used to ensure
            test coverge of all code paths.
        """

        # {{{ recurse into array containers

        from meshmode.dof_array import DOFArray
        if not isinstance(ary, DOFArray):
            try:
                iterable = serialize_container(ary)
            except NotAnArrayContainerError:
                pass
            else:
                return deserialize_container(ary, [
                    (key, self(subary, _force_no_inplace_updates))
                    for key, subary in iterable
                    ])

        # }}}

        if __debug__:
            from meshmode.dof_array import check_dofarray_against_discr
            check_dofarray_against_discr(self.from_discr, ary)

        if (ary.array_context.permits_inplace_modification
                and not _force_no_inplace_updates):
            return self._apply_with_inplace_updates(ary)
        else:
            return self._apply_without_inplace_updates(ary)

    # {{{ _apply_without_inplace_updates

    def _apply_without_inplace_updates(self, ary):
        from meshmode.dof_array import DOFArray
        actx = ary.array_context

        @memoize_in(actx,
                (DirectDiscretizationConnection, "resample_by_mat_knl"))
        def batch_mat_knl(n_to_nodes, n_from_nodes):
            t_unit = make_loopy_program(
                [
                    "{[iel]: 0 <= iel < nelements}",
                    "{[idof]: 0 <= idof < n_to_nodes}",
                    "{[jdof]: 0 <= jdof < n_from_nodes}"
                ],
                """
                # https://github.com/inducer/loopy/issues/427
                if from_element_indices[iel] != -1
                    <> rowres = sum(jdof, resample_mat[idof, jdof]
                            * ary[from_element_indices[iel], jdof])
                end
                result[iel, idof] =  rowres if from_element_indices[iel] != -1 else 0
                """,
                [
                    lp.GlobalArg("ary", None,
                        shape="nelements_vec, n_from_nodes",
                        offset=lp.auto),
                    lp.ValueArg("nelements_vec", np.int32),
                    "...",
                ],
                name="resample_by_mat",
            )
            return lp.tag_inames(t_unit, {
                "iel": ConcurrentElementInameTag(),
                "idof": ConcurrentDOFInameTag()})

        @memoize_in(actx,
                (DirectDiscretizationConnection, "resample_by_picking_knl"))
        def batch_pick_knl():
            t_unit = make_loopy_program(
                [
                    "{[iel]: 0 <= iel < nelements}",
                    "{[idof]: 0 <= idof < n_to_nodes}"
                ],
                """
                    result[iel, idof] = (
                        ary[from_element_indices[iel], pick_list[idof]]
                        if from_element_indices[iel] != -1 else 0)
                """,
                [
                    lp.GlobalArg("ary", None,
                        shape="nelements_vec, n_from_nodes",
                        offset=lp.auto),
                    lp.ValueArg("nelements_vec", np.int32),
                    lp.ValueArg("n_from_nodes", np.int32),
                    "...",
                ],
                name="resample_by_picking",
            )
            return lp.tag_inames(t_unit, {
                "iel": ConcurrentElementInameTag(),
                "idof": ConcurrentDOFInameTag()})

        group_data = []
        for i_tgrp, cgrp in enumerate(self.groups):
            # Loop over each batch in a group and evaluate the
            # batch-contribution
            batched_data = []
            for i_batch, batch in enumerate(cgrp.batches):
                if not len(batch.from_element_indices):
                    continue

                point_pick_indices = self._resample_point_pick_indices(
                        actx, i_tgrp, i_batch)
                resample_mat = self._resample_matrix(actx, i_tgrp, i_batch)
                n_to_nodes, n_from_nodes = resample_mat.shape

                if point_pick_indices is None:
<<<<<<< HEAD
                    resample_mat = self._resample_matrix(actx, i_tgrp, i_batch)
                    batch_result = actx.call_loopy(
                        batch_mat_knl(n_to_nodes, n_from_nodes),
                        resample_mat=resample_mat,
                        ary=ary[batch.from_group_index],
                        from_element_indices=batch._global_from_element_indices(
                            actx, self.to_discr.groups[i_tgrp]),
                        n_to_nodes=self.to_discr.groups[i_tgrp].nunit_dofs
                    )["result"]
=======
                    from_element = actx.thaw(batch._global_from_element_indices(
                        actx,
                        self.to_discr.groups[i_tgrp]))
                    grp_ary = ary[batch.from_group_index]
                    mat = self._resample_matrix(actx, i_tgrp, i_batch)
                    if actx.permits_advanced_indexing:
                        batch_result = actx.np.where(
                                            actx.np.not_equal(from_element
                                                              .reshape(-1, 1),
                                                              -1),
                                            actx.einsum("ij,ej->ei",
                                                        mat,
                                                        grp_ary[from_element]),
                                            0)
                    else:
                        batch_result = actx.call_loopy(
                            batch_mat_knl(),
                            resample_mat=mat,
                            ary=grp_ary,
                            from_element_indices=from_element,
                            n_to_nodes=self.to_discr.groups[i_tgrp].nunit_dofs
                        )["result"]
>>>>>>> 2ce3d5f0

                else:
                    from_vec = ary[batch.from_group_index]
                    from_element_indices = actx.thaw(
                        batch._global_from_element_indices(
                            actx, self.to_discr.groups[i_tgrp])
                        )
                    pick_list = actx.thaw(point_pick_indices)

                    if actx.permits_advanced_indexing:
                        batch_result = actx.np.where(
                            actx.np.not_equal(from_element_indices.reshape((-1, 1)),
                                              -1),
                            from_vec[from_element_indices.reshape((-1, 1)),
                                     pick_list],
                            0)
                    else:
                        batch_result = actx.call_loopy(
                            batch_pick_knl(),
                            pick_list=pick_list,
                            ary=from_vec,
                            from_element_indices=from_element_indices,
                            n_to_nodes=self.to_discr.groups[i_tgrp].nunit_dofs
                        )["result"]

                batched_data.append(batch_result)

            # After computing each batched result, take the sum
            # to get the entire contribution over the group
            if batched_data:
                group_data.append(sum(batched_data))
            else:
                # If no batched data at all, return zeros for this
                # particular group array
                group_data.append(
                    actx.zeros(
                        shape=(self.to_discr.groups[i_tgrp].nelements,
                               self.to_discr.groups[i_tgrp].nunit_dofs),
                        dtype=ary.entry_dtype
                    )
                )

        return DOFArray(actx, data=tuple(group_data))

    # }}}

    # {{{ _apply_with_inplace_updates

    def _apply_with_inplace_updates(self, ary):
        actx = ary.array_context

        @memoize_in(actx, (DirectDiscretizationConnection,
            "resample_by_mat_knl_inplace"))
        def mat_knl(nelements_vec, nelements_result, n_to_nodes, n_from_nodes, n_from_el_ind, n_to_el_ind, fp_format, index_dtype):
            t_unit = make_loopy_program(
                """{[iel, idof, j]:
                    0<=iel<nelements and
                    0<=idof<n_to_nodes and
                    0<=j<n_from_nodes}""",
                "result[to_element_indices[iel], idof] \
                    = sum(j, resample_mat[idof, j] \
                    * ary[from_element_indices[iel], j])",
                [
                    lp.GlobalArg("result", fp_format,
                        shape=(nelements_result, n_to_nodes),
                        offset=lp.auto, tags=[IsDOFArray()]),
                    lp.GlobalArg("resample_mat", fp_format,
                        shape=(n_to_nodes, n_from_nodes),
                        offset=lp.auto, tags=[IsOpArray()]),
                    lp.GlobalArg("ary", fp_format,
                        shape=(nelements_vec, n_from_nodes),
                        offset=lp.auto, tags=[IsDOFArray()]),
                    lp.GlobalArg("from_element_indices", index_dtype, 
                        shape=(n_from_el_ind,),
                        offset=lp.auto),
                    lp.GlobalArg("to_element_indices", index_dtype, 
                        shape=(n_to_el_ind,),
                        offset=lp.auto),
                    lp.ValueArg("n_to_nodes", tags=[ParameterValue(n_to_nodes)]),
                    # Specifying this breaks order 4 for some reason
                    lp.ValueArg("n_from_nodes", tags=[ParameterValue(n_from_nodes)]),
                    lp.ValueArg("nelements", np.int32, tags=[ParameterValue(n_from_nodes)]), # I'm guessing
                    lp.ValueArg("nelements_result", np.int32, tags=[ParameterValue(nelements_result)]),
                    lp.ValueArg("nelements_vec", np.int32, tags=[ParameterValue(nelements_vec)]),
                    "...",
                    ],
                name="resample_by_mat_inplace")

            return lp.tag_inames(t_unit, {
                "iel": ConcurrentElementInameTag(),
                "idof": ConcurrentDOFInameTag()})

        @memoize_in(actx,
                (DirectDiscretizationConnection, "resample_by_picking_knl_inplace"))
        def pick_knl(n_to_nodes):
            t_unit = make_loopy_program(
                """{[iel, idof]:
                    0<=iel<nelements and
                    0<=idof<n_to_nodes}""",
                "result[to_element_indices[iel], idof] \
                    = ary[from_element_indices[iel], pick_list[idof]]",
                [
                    lp.GlobalArg("result", None,
                        shape="nelements_result, n_to_nodes",
                        offset=lp.auto, tags=[IsDOFArray()]),
                    lp.GlobalArg("ary", None,
                        shape="nelements_vec, n_from_nodes",
                        offset=lp.auto, tags=[IsDOFArray()]),
                    lp.ValueArg("nelements_result", np.int32),
                    lp.ValueArg("nelements_vec", np.int32),
                    lp.ValueArg("n_from_nodes", np.int32),
                    lp.ValueArg("n_to_nodes", np.int32, tags=[ParameterValue(n_to_nodes)]),
                    "...",
                    ],
                name="resample_by_picking_inplace")

               
            return t_unit

        @memoize_in(actx,
                (DirectDiscretizationConnection, "resample_by_picking_knl_inplace_rhs"))
        def pick_knl_rhs(n_to_nodes, offset):
            from pymbolic import parse
            oset = parse(str(offset))

            t_unit = make_loopy_program(
                """{[iel, idof]:
                    0<=iel<nelements and
                    0<=idof<n_to_nodes}""",
                "result[iel, idof] \
                    = ary[from_element_indices[iel], pick_list[idof]]",
                [
                    lp.GlobalArg("result", None,
                        shape="nelements_result, n_to_nodes",
                        offset=lp.auto, tags=[IsDOFArray()]),
                    lp.GlobalArg("ary", None,
                        shape="nelements_vec, n_from_nodes",
                        offset=lp.auto, tags=[IsDOFArray()]),
                    lp.ValueArg("nelements_result", np.int32),
                    lp.ValueArg("nelements_vec", np.int32),
                    lp.ValueArg("n_from_nodes", np.int32),
                    lp.ValueArg("n_to_nodes", np.int32, tags=[ParameterValue(n_to_nodes)]),
                    lp.ValueArg("offset", tags=[ParameterValue(offset)]),
                    "..."
                    ],
                name="resample_by_picking_inplace_rhs")

            return lp.tag_inames(t_unit, {
                "iel": ConcurrentElementInameTag(),
                "idof": ConcurrentDOFInameTag()})

        if self.is_surjective:
            result = self.to_discr.empty(actx, dtype=ary.entry_dtype)
        else:
            result = self.to_discr.zeros(actx, dtype=ary.entry_dtype)

        for i_tgrp, cgrp in enumerate(self.groups):
            for i_batch, batch in enumerate(cgrp.batches):
                if not len(batch.from_element_indices):
                    continue

                point_pick_indices = self._resample_point_pick_indices(
                        actx, i_tgrp, i_batch)

                if point_pick_indices is None:
                    resample_mat = self._resample_matrix(actx, i_tgrp, i_batch)
                    n_to_nodes, n_from_nodes = resample_mat.shape
                    nelements_result,_ = result[i_tgrp].shape
                    nelements_vec, _ = ary[batch.from_group_index].shape
                    n_from_el_ind = batch.from_element_indices.shape[0]
                    n_to_el_ind = batch.to_element_indices.shape[0]
                    index_dtype = batch.from_element_indices.dtype
                    fp_format = resample_mat.dtype

                    #print(resample_mat.shape)
                    #print(result[i_tgrp].shape)
                    #print(ary[batch.from_group_index].shape)
                    #print(batch.from_element_indices.shape)
                    #print(batch.to_element_indices.shape)
                    #exit()

                    actx.call_loopy(mat_knl(nelements_vec, nelements_result, n_to_nodes, 
                            n_from_nodes, n_from_el_ind, n_to_el_ind, fp_format, index_dtype),
                            resample_mat=resample_mat,
                            result=result[i_tgrp],
                            ary=ary[batch.from_group_index],
                            from_element_indices=batch.from_element_indices,
                            to_element_indices=batch.to_element_indices)

                else:
                    nelements, n_to_nodes = result[i_tgrp].shape

                    # Cases:
                    # lhs is some constant offset into result array -> just use offset
                    # lhs is some zero based indexing

                    to_element_indices = batch.to_element_indices.get(queue=actx.queue)
                    from_element_indices = batch.from_element_indices.get(queue=actx.queue)
                    #print(to_element_indices)
                    #print(from_element_indices)
                    #print(to_element_indices.shape)
                    #print(from_element_indices.shape)
                    #offset = to_element_indices[0]
                    #compare_to = np.arange(offset, len(to_element_indices) + offset, dtype=np.int64)
                    indirection = "both"
                    #compare = "rhs" if np.allclose(compare_to, to_element_indices) else "both"  
                    #if compare == "both":
                    #    print(np.array(sorted(to_element_indices)))
                    #    print(np.array(sorted(from_element_indices)))
                    #    exit()
                    

                    if True:#indirection == "both":
                        actx.call_loopy(pick_knl(n_to_nodes),
                                pick_list=point_pick_indices,
                                result=result[i_tgrp],
                                ary=ary[batch.from_group_index],
                                from_element_indices=batch.from_element_indices,
                                to_element_indices=batch.to_element_indices)
                    elif indirection == "rhs":
                        # This also doesn't work due to the offset on the receiving side
                        #from pyopencl.array import to_device
                        #indirection_array = to_device(actx.queue, indirection_array)
                        #print(indirection_array.get())

                        actx.call_loopy(pick_knl_rhs(n_to_nodes, offset),
                                pick_list=point_pick_indices,
                                result=result[i_tgrp],
                                ary=ary[batch.from_group_index],
                                from_element_indices=from_element_indices)

                    else:
                        raise ValueError("value must be 'both', 'rhs'")

        return result

    # }}}

# }}}


# {{{ dense resampling matrix

def make_direct_full_resample_matrix(actx, conn):
    """Build a dense matrix representing this discretization connection.

    .. warning::

        On average, this will be exceedingly expensive (:math:`O(N^2)` in
        the number *N* of discretization points) in terms of memory usage
        and thus not what you'd typically want, other than maybe for
        testing.

    .. note::

        This function assumes a flattened DOF array, as produced by
        :class:`~meshmode.dof_array.flatten`.

    :arg actx: an :class:`~arraycontext.ArrayContext`.
    :arg conn: a :class:`DirectDiscretizationConnection`.
    """

    if not isinstance(conn, DirectDiscretizationConnection):
        raise TypeError("can only construct a full resampling matrix "
                "for a DirectDiscretizationConnection.")

    @memoize_in(actx, (make_direct_full_resample_matrix, "oversample_mat_knl"))
    def knl():
        return make_loopy_program(
            [
                "{[idof_init]: 0 <= idof_init < nnodes_tgt}",
                "{[jdof_init]: 0 <= jdof_init < nnodes_src}",
                "{[iel]: 0 <= iel < nelements}",
                "{[idof]: 0 <= idof < n_to_nodes}",
                "{[jdof]: 0 <= jdof < n_from_nodes}"
            ],
            """
                result[idof_init, jdof_init] = 0 {id=init}
                ... gbarrier {id=barrier, dep=init}
                result[itgt_base + to_element_indices[iel]*n_to_nodes + idof,      \
                       isrc_base + from_element_indices[iel]*n_from_nodes + jdof]  \
                           = resample_mat[idof, jdof] {dep=barrier}
            """,
            [
                lp.GlobalArg("result", None,
                    shape="nnodes_tgt, nnodes_src",
                    offset=lp.auto, tags=[IsDOFArray()]),
                lp.ValueArg("itgt_base, isrc_base", np.int32),
                lp.ValueArg("nnodes_tgt, nnodes_src", np.int32),
                "...",
            ],
            name="oversample_mat"
        )

    to_discr_ndofs = sum(grp.nelements*grp.nunit_dofs
            for grp in conn.to_discr.groups)
    from_discr_ndofs = sum(grp.nelements*grp.nunit_dofs
            for grp in conn.from_discr.groups)

    from_group_sizes = [
            grp.nelements*grp.nunit_dofs
            for grp in conn.from_discr.groups]
    from_group_starts = np.cumsum([0] + from_group_sizes)

    tgt_node_nr_base = 0
    mats = []
    for i_tgrp, (tgrp, cgrp) in enumerate(
            zip(conn.to_discr.groups, conn.groups)):
        for i_batch, batch in enumerate(cgrp.batches):
            if not len(batch.from_element_indices):
                continue

            mats.append(
                actx.call_loopy(
                    knl(),
                    resample_mat=conn._resample_matrix(actx, i_tgrp, i_batch),
                    itgt_base=tgt_node_nr_base,
                    isrc_base=from_group_starts[batch.from_group_index],
                    from_element_indices=batch.from_element_indices,
                    to_element_indices=batch.to_element_indices,
                    nnodes_tgt=to_discr_ndofs,
                    nnodes_src=from_discr_ndofs,
                )["result"]
            )

        tgt_node_nr_base += tgrp.nelements*tgrp.nunit_dofs

    return sum(mats)

# }}}

# vim: foldmethod=marker<|MERGE_RESOLUTION|>--- conflicted
+++ resolved
@@ -451,17 +451,16 @@
                 n_to_nodes, n_from_nodes = resample_mat.shape
 
                 if point_pick_indices is None:
-<<<<<<< HEAD
-                    resample_mat = self._resample_matrix(actx, i_tgrp, i_batch)
-                    batch_result = actx.call_loopy(
-                        batch_mat_knl(n_to_nodes, n_from_nodes),
-                        resample_mat=resample_mat,
-                        ary=ary[batch.from_group_index],
-                        from_element_indices=batch._global_from_element_indices(
-                            actx, self.to_discr.groups[i_tgrp]),
-                        n_to_nodes=self.to_discr.groups[i_tgrp].nunit_dofs
-                    )["result"]
-=======
+                    #resample_mat = self._resample_matrix(actx, i_tgrp, i_batch)
+                    #batch_result = actx.call_loopy(
+                    #    batch_mat_knl(n_to_nodes, n_from_nodes),
+                    #    resample_mat=resample_mat,
+                    #    ary=ary[batch.from_group_index],
+                    #    from_element_indices=batch._global_from_element_indices(
+                    #        actx, self.to_discr.groups[i_tgrp]),
+                    #    n_to_nodes=self.to_discr.groups[i_tgrp].nunit_dofs
+                    #)["result"]
+                    
                     from_element = actx.thaw(batch._global_from_element_indices(
                         actx,
                         self.to_discr.groups[i_tgrp]))
@@ -472,19 +471,19 @@
                                             actx.np.not_equal(from_element
                                                               .reshape(-1, 1),
                                                               -1),
+                                            #This will probably need kernel data tags
                                             actx.einsum("ij,ej->ei",
                                                         mat,
                                                         grp_ary[from_element]),
                                             0)
                     else:
                         batch_result = actx.call_loopy(
-                            batch_mat_knl(),
+                            batch_mat_knl(n_to_nodes, n_from_nodes),
                             resample_mat=mat,
                             ary=grp_ary,
                             from_element_indices=from_element,
                             n_to_nodes=self.to_discr.groups[i_tgrp].nunit_dofs
                         )["result"]
->>>>>>> 2ce3d5f0
 
                 else:
                     from_vec = ary[batch.from_group_index]
