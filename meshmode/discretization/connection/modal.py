__copyright__ = """
Copyright (C) 2021 University of Illinois Board of Trustees
"""

__license__ = """
Permission is hereby granted, free of charge, to any person obtaining a copy
of this software and associated documentation files (the "Software"), to deal
in the Software without restriction, including without limitation the rights
to use, copy, modify, merge, publish, distribute, sublicense, and/or sell
copies of the Software, and to permit persons to whom the Software is
furnished to do so, subject to the following conditions:

The above copyright notice and this permission notice shall be included in
all copies or substantial portions of the Software.

THE SOFTWARE IS PROVIDED "AS IS", WITHOUT WARRANTY OF ANY KIND, EXPRESS OR
IMPLIED, INCLUDING BUT NOT LIMITED TO THE WARRANTIES OF MERCHANTABILITY,
FITNESS FOR A PARTICULAR PURPOSE AND NONINFRINGEMENT. IN NO EVENT SHALL THE
AUTHORS OR COPYRIGHT HOLDERS BE LIABLE FOR ANY CLAIM, DAMAGES OR OTHER
LIABILITY, WHETHER IN AN ACTION OF CONTRACT, TORT OR OTHERWISE, ARISING FROM,
OUT OF OR IN CONNECTION WITH THE SOFTWARE OR THE USE OR OTHER DEALINGS IN
THE SOFTWARE.
"""


import numpy as np
import numpy.linalg as la
import modepy as mp

from arraycontext import (NotAnArrayContainerError,
    serialize_container, deserialize_container,)
from meshmode.transform_metadata import (FirstAxisIsElementsTag,
    IsDOFArray, IsOpArray, EinsumArgsTags)
from meshmode.discretization import InterpolatoryElementGroupBase
from meshmode.discretization.poly_element import QuadratureSimplexElementGroup
from meshmode.discretization.connection.direct import DiscretizationConnection

from pytools import keyed_memoize_in


class NodalToModalDiscretizationConnection(DiscretizationConnection):
    r"""A concrete subclass of :class:`DiscretizationConnection`, which
    maps nodal data to its modal representation. For interpolatory
    (unisolvent) element groups, the mapping from nodal to modal
    representations is performed via:

    .. math::

        y = V^{-1} [\text{nodal basis coefficients}]

    where :math:`V_{i,j} = \phi_j(x_i)` is the generalized
    Vandermonde matrix, :math:`\phi_j` is a nodal basis,
    and :math:`x_i` are nodal points on the reference
    element defining the nodal discretization.

    For non-interpolatory element groups (for example,
    :class:`~meshmode.discretization.poly_element.QuadratureSimplexElementGroup`),
    modal coefficients are computed using the underlying quadrature rule
    :math:`(w_q, x_q)`, and an orthonormal basis :math:`\psi_i`
    spanning the modal discretization space. The modal coefficients
    are then obtained via:

    .. math::

        y = V^T W [\text{nodal basis coefficients}]

    where :math:`V_{i, j} = \psi_j(x_i)` is the Vandermonde matrix
    constructed from the orthonormal basis evaluated at the quadrature
    nodes :math:`x_i`, and :math:`W = \text{Diag}(w_q)` is a diagonal
    matrix containing the quadrature weights :math:`w_q`.

    .. note::

        This connection requires that both nodal and modal discretizations
        are defined on the *same* mesh.

    .. attribute:: from_discr

        An instance of :class:`meshmode.discretization.Discretization` containing
        :class:`~meshmode.discretization.NodalElementGroupBase` element groups

    .. attribute:: to_discr

        An instance of :class:`meshmode.discretization.Discretization` containing
        :class:`~meshmode.discretization.ModalElementGroupBase` element groups

    .. attribute:: groups

        A list of :class:`DiscretizationConnectionElementGroup`
        instances, with a one-to-one correspondence to the groups in
        :attr:`to_discr`.

    .. automethod:: __init__
    .. automethod:: __call__

    """

    def __init__(self, from_discr, to_discr, allow_approximate_quad=False):
        """
        :arg from_discr: a :class:`meshmode.discretization.Discretization`
            containing :class:`~meshmode.discretization.NodalElementGroupBase`
            element groups.
        :arg to_discr: a :class:`meshmode.discretization.Discretization`
            containing :class:`~meshmode.discretization.ModalElementGroupBase`
            element groups.
        :arg allow_approximate_quad: an optional :class:`bool` flag indicating
            whether to proceed with numerically approximating (via quadrature)
            modal coefficients, even when the underlying quadrature method
            is not exact. The default value is *False*.
        """

        if not from_discr.is_nodal:
            raise ValueError("`from_discr` must be defined on nodal "
                             "element groups to use this connection.")

        if not to_discr.is_modal:
            raise ValueError("`to_discr` must be defined on modal "
                             "element groups to use this connection.")

        if to_discr.mesh is not from_discr.mesh:
            raise ValueError("Both `from_discr` and `to_discr` must be on "
                             "the same mesh.")

        super().__init__(
                from_discr=from_discr,
                to_discr=to_discr,
                is_surjective=True)

        self._allow_approximate_quad = allow_approximate_quad

    def _project_via_quadrature(self, actx, ary, grp, mgrp):
        # Handle the case with non-interpolatory element groups or
        # quadrature-based element groups

        @keyed_memoize_in(actx, (NodalToModalDiscretizationConnection,
                                 "quadrature_matrix"),
                                lambda grp, mgrp: (
                                    grp.discretization_key(),
                                    mgrp.discretization_key(),
                                    ))
        def quadrature_matrix(grp, mgrp):
            vdm = mp.vandermonde(mgrp.basis_obj().functions,
                                 grp.unit_nodes)
            w_diag = np.diag(grp.quadrature_rule().weights)
            vtw = np.dot(vdm.T, w_diag)
            return actx.from_numpy(vtw)

        return actx.einsum("ib,eb->ei",
                           quadrature_matrix(grp, mgrp),
                           ary,
                           tagged=(FirstAxisIsElementsTag(),))

    def _compute_coeffs_via_inv_vandermonde(self, actx, ary, grp):

        # Simple mat-mul kernel to apply the inverse of the
        # Vandermonde matrix
        @keyed_memoize_in(actx, (NodalToModalDiscretizationConnection,
                                 "vandermonde_inverse"),
                          lambda grp: grp.discretization_key())
        def vandermonde_inverse(grp):
            vdm = mp.vandermonde(grp.basis_obj().functions,
                                 grp.unit_nodes)
            vdm_inv = la.inv(vdm)
            return actx.from_numpy(vdm_inv)

        kd_tag = EinsumArgsTags({"arg0": (IsOpArray(),),
                    "arg1": (IsDOFArray(),), "out": (IsDOFArray(),)})

        return actx.einsum("ij,ej->ei",
                           vandermonde_inverse(grp),
<<<<<<< HEAD
                           ary[grp.index],
                           tagged=(FirstAxisIsElementsTag(), kd_tag,))
=======
                           ary,
                           tagged=(FirstAxisIsElementsTag(),))
>>>>>>> c1ff3993

    def __call__(self, ary):
        """Computes modal coefficients data from a functions
        nodal coefficients.

        :arg ary: a :class:`~meshmode.dof_array.DOFArray`, or an
            :class:`arraycontext.ArrayContainer` of them, containing nodal
            coefficient data.
        """
        # {{{ recurse into array containers

        from meshmode.dof_array import DOFArray
        if not isinstance(ary, DOFArray):
            try:
                iterable = serialize_container(ary)
            except NotAnArrayContainerError:
                pass
            else:
                return deserialize_container(ary, [
                    (key, self(subary)) for key, subary in iterable
                    ])

        # }}}

        if not isinstance(ary, DOFArray):
            raise TypeError("Non-array passed to discretization connection")

        if ary.shape != (len(self.from_discr.groups),):
            raise ValueError("Invalid shape of incoming nodal data")

        actx = ary.array_context
        result_data = []

        for igrp, grp in enumerate(self.from_discr.groups):

            mgrp = self.to_discr.groups[igrp]

            # For element groups without an interpolatory nodal basis,
            # we use an orthonormal basis and a quadrature rule
            # to compute the modal coefficients.
            if isinstance(grp, QuadratureSimplexElementGroup):

                if (grp.quadrature_rule().exact_to < 2*mgrp.order
                        and not self._allow_approximate_quad):
                    raise ValueError("Quadrature rule is not exact, please "
                                     "set `allow_approximate_quad=True`")

                output = self._project_via_quadrature(
                    actx, ary[igrp], grp, mgrp)

            # Handle all other interpolatory element groups by
            # inverting the Vandermonde matrix to compute the
            # modal coefficients
            elif isinstance(grp, InterpolatoryElementGroupBase):
                output = self._compute_coeffs_via_inv_vandermonde(
                    actx, ary[igrp], grp)
            else:
                raise NotImplementedError(
                    "Don't know how to project from group types "
                    "%s to %s" % (grp.__class__.__name__,
                                  mgrp.__class__.__name__)
                    )

            result_data.append(output)

        return DOFArray(actx, data=tuple(result_data))


class ModalToNodalDiscretizationConnection(DiscretizationConnection):
    r"""A concrete subclass of :class:`DiscretizationConnection`, which
    maps modal data back to its nodal representation. This is computed
    via:

    .. math::

        y = V [\text{modal basis coefficients}]

    where :math:`V_{i,j} = \phi_j(x_i)` is the generalized
    Vandermonde matrix, :math:`\phi_j` is an orthonormal (modal)
    basis, and :math:`x_i` are nodal points on the reference
    element defining the nodal discretization.

    .. note::

        This connection requires that both nodal and modal discretizations
        are defined on the *same* mesh.

    .. attribute:: from_discr

        An instance of :class:`meshmode.discretization.Discretization` containing
        :class:`~meshmode.discretization.ModalElementGroupBase` element groups

    .. attribute:: to_discr

        An instance of :class:`meshmode.discretization.Discretization` containing
        :class:`~meshmode.discretization.NodalElementGroupBase` element groups

    .. attribute:: groups

        A list of :class:`DiscretizationConnectionElementGroup`
        instances, with a one-to-one correspondence to the groups in
        :attr:`to_discr`.

    .. automethod:: __init__
    .. automethod:: __call__

    """

    def __init__(self, from_discr, to_discr):
        """
        :arg from_discr: a :class:`meshmode.discretization.Discretization`
            containing :class:`~meshmode.discretization.ModalElementGroupBase`
            element groups.
        :arg to_discr: a :class:`meshmode.discretization.Discretization`
            containing :class:`~meshmode.discretization.NodalElementGroupBase`
            element groups.
        """

        if not from_discr.is_modal:
            raise ValueError("`from_discr` must be defined on modal "
                             "element groups to use this connection.")

        if not to_discr.is_nodal:
            raise ValueError("`to_discr` must be defined on nodal "
                             "element groups to use this connection.")

        if to_discr.mesh is not from_discr.mesh:
            raise ValueError("Both `from_discr` and `to_discr` must be on "
                             "the same mesh.")

        super().__init__(
                from_discr=from_discr,
                to_discr=to_discr,
                is_surjective=True)

    def __call__(self, ary):
        """Computes nodal coefficients from modal data.

        :arg ary: a :class:`~meshmode.dof_array.DOFArray`, or an
            :class:`arraycontext.ArrayContainer` of them, containing modal
            coefficient data.
        """
        # {{{ recurse into array containers

        from meshmode.dof_array import DOFArray
        if not isinstance(ary, DOFArray):
            try:
                iterable = serialize_container(ary)
            except NotAnArrayContainerError:
                pass
            else:
                return deserialize_container(ary, [
                    (key, self(subary)) for key, subary in iterable
                    ])

        # }}}

        if not isinstance(ary, DOFArray):
            raise TypeError("Non-array passed to discretization connection")

        if ary.shape != (len(self.from_discr.groups),):
            raise ValueError("Invalid shape of incoming modal data")

        actx = ary.array_context

        @keyed_memoize_in(actx, (ModalToNodalDiscretizationConnection, "matrix"),
                           lambda to_grp, from_grp: (
                               to_grp.discretization_key(),
                               from_grp.discretization_key(),
                               ))
        def matrix(to_grp, from_grp):
            vdm = mp.vandermonde(from_grp.basis_obj().functions,
                                 to_grp.unit_nodes)
            return actx.from_numpy(vdm)

        result_data = tuple(
            actx.einsum("ib,eb->ei",
                        matrix(grp, self.from_discr.groups[igrp]),
                        ary[igrp],
                        tagged=(FirstAxisIsElementsTag(),))
            for igrp, grp in enumerate(self.to_discr.groups)
        )
        return DOFArray(actx, data=result_data)<|MERGE_RESOLUTION|>--- conflicted
+++ resolved
@@ -168,13 +168,8 @@
 
         return actx.einsum("ij,ej->ei",
                            vandermonde_inverse(grp),
-<<<<<<< HEAD
-                           ary[grp.index],
+                           ary,
                            tagged=(FirstAxisIsElementsTag(), kd_tag,))
-=======
-                           ary,
-                           tagged=(FirstAxisIsElementsTag(),))
->>>>>>> c1ff3993
 
     def __call__(self, ary):
         """Computes modal coefficients data from a functions
