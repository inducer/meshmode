__copyright__ = """Copyright (C) 2018 Alexandru Fikl"""

__license__ = """
Permission is hereby granted, free of charge, to any person obtaining a copy
of this software and associated documentation files (the "Software"), to deal
in the Software without restriction, including without limitation the rights
to use, copy, modify, merge, publish, distribute, sublicense, and/or sell
copies of the Software, and to permit persons to whom the Software is
furnished to do so, subject to the following conditions:

The above copyright notice and this permission notice shall be included in
all copies or substantial portions of the Software.

THE SOFTWARE IS PROVIDED "AS IS", WITHOUT WARRANTY OF ANY KIND, EXPRESS OR
IMPLIED, INCLUDING BUT NOT LIMITED TO THE WARRANTIES OF MERCHANTABILITY,
FITNESS FOR A PARTICULAR PURPOSE AND NONINFRINGEMENT. IN NO EVENT SHALL THE
AUTHORS OR COPYRIGHT HOLDERS BE LIABLE FOR ANY CLAIM, DAMAGES OR OTHER
LIABILITY, WHETHER IN AN ACTION OF CONTRACT, TORT OR OTHERWISE, ARISING FROM,
OUT OF OR IN CONNECTION WITH THE SOFTWARE OR THE USE OR OTHER DEALINGS IN
THE SOFTWARE.
"""

import numpy as np

from pytools import keyed_memoize_method, keyed_memoize_in, memoize_in

import loopy as lp

<<<<<<< HEAD
from meshmode.array_context import make_loopy_program, IsDOFArray
from meshmode.dof_array import DOFArray
=======
from arraycontext import (
        make_loopy_program, is_array_container, map_array_container)
from arraycontext.metadata import FirstAxisIsElementsTag
>>>>>>> cf9bfa29
from meshmode.discretization.connection.direct import (
        DiscretizationConnection,
        DirectDiscretizationConnection)
from meshmode.discretization.connection.chained import \
        ChainedDiscretizationConnection


class L2ProjectionInverseDiscretizationConnection(DiscretizationConnection):
    """Creates an inverse :class:`DiscretizationConnection` from an existing
    connection to allow transporting from the original connection's
    *to_discr* to *from_discr*.

    .. attribute:: from_discr
    .. attribute:: to_discr
    .. attribute:: is_surjective

    .. attribute:: conn
    .. automethod:: __call__

    """

    def __new__(cls, connections, is_surjective=False):
        if isinstance(connections, DirectDiscretizationConnection):
            return DiscretizationConnection.__new__(cls)
        elif isinstance(connections, ChainedDiscretizationConnection):
            if len(connections.connections) == 0:
                return connections

            return cls(connections.connections, is_surjective=is_surjective)
        else:
            conns = []
            for cnx in reversed(connections):
                conns.append(cls(cnx, is_surjective=is_surjective))

            return ChainedDiscretizationConnection(conns)

    def __init__(self, conn, is_surjective=False):
        if conn.from_discr.dim != conn.to_discr.dim:
            raise RuntimeError("cannot transport from face to element")

        if not all(g.is_orthonormal_basis() for g in conn.to_discr.groups):
            raise RuntimeError("`to_discr` must have an orthonormal basis")

        self.conn = conn
        super().__init__(
                from_discr=self.conn.to_discr,
                to_discr=self.conn.from_discr,
                is_surjective=is_surjective)

    @keyed_memoize_method(key=lambda actx: ())
    def _batch_weights(self, actx):
        """Computes scaled quadrature weights for each interpolation batch in
        :attr:`conn`. The quadrature weights can be used to integrate over
        child elements in the domain of the parent element, by a change of
        variables.

        :return: a dictionary with keys ``(group_id, batch_id)``.
        """

        from pymbolic.geometric_algebra import MultiVector
        from functools import reduce
        from operator import xor

        def det(v):
            nnodes = v[0].shape[0]
            det_v = np.empty(nnodes)

            for i in range(nnodes):
                outer_product = reduce(xor, [MultiVector(x[i, :].T) for x in v])
                det_v[i] = abs((outer_product.I | outer_product).as_scalar())

            return det_v

        weights = {}
        jac = np.empty(self.to_discr.dim, dtype=object)

        from meshmode.discretization.poly_element import diff_matrices
        for igrp, grp in enumerate(self.to_discr.groups):
            matrices = diff_matrices(grp)

            for ibatch, batch in enumerate(self.conn.groups[igrp].batches):
                for iaxis in range(grp.dim):
                    jac[iaxis] = matrices[iaxis] @ batch.result_unit_nodes.T

                weights[igrp, ibatch] = actx.freeze(actx.from_numpy(
                    det(jac) * grp.quadrature_rule().weights))

        return weights

    def __call__(self, ary):
        from meshmode.dof_array import DOFArray
        if is_array_container(ary) and not isinstance(ary, DOFArray):
            return map_array_container(self, ary)

        if not isinstance(ary, DOFArray):
            raise TypeError("non-array passed to discretization connection")

        if ary.shape != (len(self.from_discr.groups),):
            raise ValueError("invalid shape of incoming resampling data")

        actx = ary.array_context

        @memoize_in(actx, (L2ProjectionInverseDiscretizationConnection,
            "conn_projection_knl"))
        def kproj():
            return make_loopy_program(
                [
                    "{[iel_init]: 0 <= iel_init < n_to_elements}",
                    "{[idof_init]: 0 <= idof_init < n_to_nodes}",
                    "{[iel]: 0 <= iel < nelements}",
                    "{[i_quad]: 0 <= i_quad < n_to_nodes}",
                    "{[ibasis]: 0 <= ibasis < n_to_nodes}"
                ],
                """
                    result[iel_init, idof_init] = 0 {id=init}
                    ... gbarrier {id=barrier, dep=init}
                    result[to_element_indices[iel], ibasis] =               \
                        result[to_element_indices[iel], ibasis] +           \
                        sum(i_quad, ary[from_element_indices[iel], i_quad]  \
                                    * basis_tabulation[ibasis, i_quad]      \
                                    * weights[i_quad]) {dep=barrier}
                """,
                [
                    lp.GlobalArg("ary", None,
                                 shape=("n_from_elements", "n_from_nodes")),
                    lp.GlobalArg("result", None,
                                 shape=("n_to_elements", "n_to_nodes")),
                    lp.GlobalArg("basis_tabulation", None,
                                 shape=("n_to_nodes", "n_to_nodes")),
                    lp.GlobalArg("weights", None,
                                 shape="n_from_nodes"),
                    lp.ValueArg("n_from_elements", np.int32),
                    lp.ValueArg("n_from_nodes", np.int32),
                    lp.ValueArg("n_to_elements", np.int32),
                    lp.ValueArg("n_to_nodes", np.int32),
                    "..."
                ],
<<<<<<< HEAD
                """
                    result[iel, idof] = result[iel, idof] + \
                        sum(ibasis, vdm[idof, ibasis] * coefficients[iel, ibasis])
                """,
                [
                    lp.GlobalArg("result", None, shape=lp.auto, tags=IsDOFArray()),
                    lp.GlobalArg("coefficients", None,
                        shape=("nelements", "n_to_nodes")),
                    "..."
                    ],
                name="conn_evaluate_knl")
=======
                name="conn_projection_knl"
            )
>>>>>>> cf9bfa29

        # compute weights on each refinement of the reference element
        weights = self._batch_weights(actx)

        # perform dot product (on reference element) to get basis coefficients
        c_group_data = []
        for igrp, cgrp in enumerate(self.conn.groups):
            c_batch_data = []
            for ibatch, batch in enumerate(cgrp.batches):
                sgrp = self.from_discr.groups[batch.from_group_index]

                # Generate the basis tabulation matrix
                tabulations = []
                for basis_fn in sgrp.basis_obj().functions:
                    tabulations.append(basis_fn(batch.result_unit_nodes).flatten())
                tabulations = actx.from_numpy(np.asarray(tabulations))

                # NOTE: batch.*_element_indices are reversed here because
                # they are from the original forward connection, but
                # we are going in reverse here. a bit confusing, but
                # saves on recreating the connection groups and batches.
                c_batch_data.append(
                    actx.call_loopy(
                        kproj(),
                        ary=ary[sgrp.index],
                        basis_tabulation=tabulations,
                        weights=weights[igrp, ibatch],
                        from_element_indices=batch.to_element_indices,
                        to_element_indices=batch.from_element_indices,
                        n_to_elements=self.to_discr.groups[igrp].nelements,
                        n_to_nodes=self.to_discr.groups[igrp].nunit_dofs,
                    )["result"]
                )

            c_group_data.append(sum(c_batch_data))
        coefficients = DOFArray(actx, data=tuple(c_group_data))

        @keyed_memoize_in(
            actx, (L2ProjectionInverseDiscretizationConnection,
                   "vandermonde_matrix"),
            lambda grp: grp.discretization_key()
        )
        def vandermonde_matrix(grp):
            from modepy import vandermonde
            vdm = vandermonde(grp.basis_obj().functions,
                              grp.unit_nodes)
            return actx.from_numpy(vdm)

        return DOFArray(
            actx,
            data=tuple(
                actx.einsum("ij,ej->ei",
                            vandermonde_matrix(grp),
                            c_i,
                            arg_names=("vdm", "coeffs"),
                            tagged=(FirstAxisIsElementsTag(),))
                for grp, c_i in zip(self.to_discr.groups, coefficients)
            )
        )


# vim: foldmethod=marker<|MERGE_RESOLUTION|>--- conflicted
+++ resolved
@@ -26,14 +26,11 @@
 
 import loopy as lp
 
-<<<<<<< HEAD
-from meshmode.array_context import make_loopy_program, IsDOFArray
-from meshmode.dof_array import DOFArray
-=======
+from meshmode.array_context import IsDOFArray
+from meshmode.dof_array import DOFArray # Is this still needed?
 from arraycontext import (
         make_loopy_program, is_array_container, map_array_container)
 from arraycontext.metadata import FirstAxisIsElementsTag
->>>>>>> cf9bfa29
 from meshmode.discretization.connection.direct import (
         DiscretizationConnection,
         DirectDiscretizationConnection)
@@ -156,11 +153,12 @@
                                     * basis_tabulation[ibasis, i_quad]      \
                                     * weights[i_quad]) {dep=barrier}
                 """,
+                # Are any more of these DOF arrays?
                 [
                     lp.GlobalArg("ary", None,
                                  shape=("n_from_elements", "n_from_nodes")),
                     lp.GlobalArg("result", None,
-                                 shape=("n_to_elements", "n_to_nodes")),
+                                 shape=("n_to_elements", "n_to_nodes"), tags=IsDOFArray()),
                     lp.GlobalArg("basis_tabulation", None,
                                  shape=("n_to_nodes", "n_to_nodes")),
                     lp.GlobalArg("weights", None,
@@ -171,22 +169,8 @@
                     lp.ValueArg("n_to_nodes", np.int32),
                     "..."
                 ],
-<<<<<<< HEAD
-                """
-                    result[iel, idof] = result[iel, idof] + \
-                        sum(ibasis, vdm[idof, ibasis] * coefficients[iel, ibasis])
-                """,
-                [
-                    lp.GlobalArg("result", None, shape=lp.auto, tags=IsDOFArray()),
-                    lp.GlobalArg("coefficients", None,
-                        shape=("nelements", "n_to_nodes")),
-                    "..."
-                    ],
-                name="conn_evaluate_knl")
-=======
                 name="conn_projection_knl"
             )
->>>>>>> cf9bfa29
 
         # compute weights on each refinement of the reference element
         weights = self._batch_weights(actx)
