__copyright__ = """
Copyright (C) 2013-2021 Andreas Kloeckner
Copyright (C) 2021 University of Illinois Board of Trustees
"""

__license__ = """
Permission is hereby granted, free of charge, to any person obtaining a copy
of this software and associated documentation files (the "Software"), to deal
in the Software without restriction, including without limitation the rights
to use, copy, modify, merge, publish, distribute, sublicense, and/or sell
copies of the Software, and to permit persons to whom the Software is
furnished to do so, subject to the following conditions:

The above copyright notice and this permission notice shall be included in
all copies or substantial portions of the Software.

THE SOFTWARE IS PROVIDED "AS IS", WITHOUT WARRANTY OF ANY KIND, EXPRESS OR
IMPLIED, INCLUDING BUT NOT LIMITED TO THE WARRANTIES OF MERCHANTABILITY,
FITNESS FOR A PARTICULAR PURPOSE AND NONINFRINGEMENT. IN NO EVENT SHALL THE
AUTHORS OR COPYRIGHT HOLDERS BE LIABLE FOR ANY CLAIM, DAMAGES OR OTHER
LIABILITY, WHETHER IN AN ACTION OF CONTRACT, TORT OR OTHERWISE, ARISING FROM,
OUT OF OR IN CONNECTION WITH THE SOFTWARE OR THE USE OR OTHER DEALINGS IN
THE SOFTWARE.
"""

from typing import Iterable
import numpy as np

from abc import ABCMeta, abstractproperty, abstractmethod
from pytools import memoize_in, memoize_method, keyed_memoize_in
from pytools.obj_array import make_obj_array
from meshmode.array_context import ArrayContext, make_loopy_program, IsDOFArray, ParameterValue
from loopy import GlobalArg, ValueArg, auto

from warnings import warn

# underscored because it shouldn't be imported from here.
from meshmode.dof_array import DOFArray as _DOFArray

__doc__ = """
Error handling
--------------
.. autoexception:: ElementGroupTypeError
.. autoexception:: NoninterpolatoryElementGroupError

Base classes
------------
.. autoclass:: ElementGroupBase
.. autoclass:: NodalElementGroupBase
.. autoclass:: ElementGroupWithBasis
.. autoclass:: InterpolatoryElementGroupBase
.. autoclass:: ModalElementGroupBase

Discretization class
--------------------

.. autofunction:: num_reference_derivative
.. autoclass:: Discretization
"""


class ElementGroupTypeError(TypeError):
    """A :class:`TypeError` specific for handling element
    groups. This exception may be raised to indicate
    whenever an improper operation or function is applied
    to a particular subclass of :class:`~ElementGroupBase`.
    """


class NoninterpolatoryElementGroupError(ElementGroupTypeError):
    """A specialized :class:`~ElementGroupTypeError` that may
    be raised whenever non-interpolatory element groups
    are being used for interpolation.
    """


# {{{ element group base

class ElementGroupBase(metaclass=ABCMeta):
    """Defines a discrete function space on a homogeneous
    (in terms of element type and order) subset of a :class:`Discretization`.
    These correspond one-to-one with :class:`meshmode.mesh.MeshElementGroup`.
    Responsible for all bulk data handling in :class:`Discretization`.

    .. attribute :: mesh_el_group
    .. attribute :: order
    .. attribute :: index

    .. autoattribute:: is_affine
    .. autoattribute:: nelements
    .. autoattribute:: nunit_dofs
    .. autoattribute:: ndofs
    .. autoattribute:: dim
    .. autoattribute:: shape
    .. autoattribute:: space

    .. automethod:: discretization_key
    """

    def __init__(self, mesh_el_group, order, index):
        """
        :arg mesh_el_group: an instance of
            :class:`meshmode.mesh.MeshElementGroup`
        """
        self.mesh_el_group = mesh_el_group
        self.order = order
        self.index = index

    @property
    def is_affine(self):
        """A :class:`bool` flag that is *True* if the local-to-global
        parametrization of all the elements in the group is affine. Based on
        :attr:`meshmode.mesh.MeshElementGroup.is_affine`.
        """
        return self.mesh_el_group.is_affine

    @property
    def nelements(self):
        """The total number of polygonal elements in the
        :class:`meshmode.mesh.MeshElementGroup`.
        """
        return self.mesh_el_group.nelements

    @abstractproperty
    def nunit_dofs(self):
        """The number of degrees of freedom ("DOFs")
        associated with a single element.
        """

    @property
    def ndofs(self):
        """The total number of degrees of freedom ("DOFs")
        associated with the entire element group.
        """
        return self.nunit_dofs * self.nelements

    @property
    def dim(self):
        """The number of spatial dimensions in which the functions
        in :attr:`~space` operate.
        """
        return self.mesh_el_group.dim

    @abstractproperty
    def shape(self):
        """Returns a subclass of :class:`modepy.Shape` representing
        the reference element defining the element group.
        """

    @abstractproperty
    def space(self):
        """Returns a :class:`modepy.FunctionSpace` representing
        the underlying polynomial space defined on the element
        group's reference element.
        """

    def discretization_key(self):
        """Return a hashable, equality-comparable object that fully describes
        the per-element discretization used by this element group. (This
        should cover all parts of the
        `Ciarlet Triple <https://finite-element.github.io/L2_fespaces.html>`__:
        reference element, shape functions, and the linear functionals defining
        the degrees of freedom.) The object should be independent, however, of
        the (global) elements that make up the group.

        The structure of the element is not specified, but it must be globally
        unique to this element group.
        """
        return (type(self), self.dim, self.order)

# }}}


# {{{ Nodal element group base

class NodalElementGroupBase(ElementGroupBase):
    """Base class for nodal element groups, defined as finite elements
    equipped with nodes. Nodes are specific locations defined on the
    reference element (:attr:`~ElementGroupBase.shape`)
    defining a degree of freedom by point evaluation at that location.
    Such element groups have an associated quadrature rule to perform
    numerical integration, but are not necessarily usable (unisolvent)
    for interpolation.

    Inherits from :class:`ElementGroupBase`.

    .. autoattribute:: unit_nodes
    .. automethod:: quadrature_rule
    """

    @property
    def nunit_dofs(self):
        """The number of (nodal) degrees of freedom ("DOFs")
        associated with a single element.
        """
        return self.unit_nodes.shape[-1]

    @property
    @memoize_method
    def unit_nodes(self):
        """Returns a :class:`numpy.ndarray` of shape ``(dim, nunit_dofs)``
        of reference coordinates of interpolation nodes.

        Note: this method dispatches to the nodes of the underlying
        quadrature rule. This means, for interpolatory element groups,
        interpolation nodes are collocated with quadrature nodes.
        """
        result = self.quadrature_rule().nodes
        if len(result.shape) == 1:
            result = np.array([result])

        dim2, _ = result.shape
        assert dim2 == self.mesh_el_group.dim
        return result

    @abstractmethod
    def quadrature_rule(self):
        """Returns a :class:`modepy.Quadrature` object for the
        element group.
        """

    @property
    def weights(self):
        """Returns a :class:`numpy.ndarray` of shape ``(nunit_dofs,)``
        containing quadrature weights applicable on the reference
        element.
        """
        warn("`grp.weights` is deprecated and will be dropped "
             "in version 2022.x. To access the quadrature weights, use "
             "`grp.quadrature_rule().weights` instead.",
             DeprecationWarning, stacklevel=2)
        return self.quadrature_rule().weights

# }}}


# {{{ Element groups with explicit bases

class ElementGroupWithBasis(ElementGroupBase):
    """Base class for element groups which possess an
    explicit basis for the underlying function space
    :attr:`~ElementGroupBase.space`.

    Inherits from :class:`ElementGroupBase`.

    .. automethod:: basis_obj
    .. automethod:: is_orthonormal_basis
    """

    @abstractmethod
    def basis_obj(self):
        """Returns the `modepy.Basis` which spans the underlying
        :attr:`~ElementGroupBase.space`.
        """

    @memoize_method
    def mode_ids(self):
        warn("`grp.mode_ids()` is deprecated and will be dropped "
             "in version 2022.x. To access the basis function mode ids, use "
             "`grp.basis_obj().mode_ids` instead.",
             DeprecationWarning, stacklevel=2)
        return self.basis_obj().mode_ids

    @memoize_method
    def basis(self):
        warn("`grp.basis()` is deprecated and will be dropped "
             "in version 2022.x. To access the basis functions, use "
             "`grp.basis_obj().functions` instead.",
             DeprecationWarning, stacklevel=2)
        return self.basis_obj().functions

    @memoize_method
    def grad_basis(self):
        warn("`grp.grad_basis()` is deprecated and will be dropped "
             "in version 2022.x. To access the basis function gradients, use "
             "`grp.basis_obj().gradients` instead.",
             DeprecationWarning, stacklevel=2)
        return self.basis_obj().gradients

    @memoize_method
    def is_orthonormal_basis(self):
        """Returns a :class:`bool` flag that is *True* if the
        basis corresponding to the element group is orthonormal
        with respect to the :math:`L^2` inner-product.
        """
        import modepy as mp
        try:
            # Check orthonormality weight
            return self.basis_obj().orthonormality_weight() == 1
        except mp.BasisNotOrthonormal:
            return False

    def is_orthogonal_basis(self):
        warn("`is_orthogonal_basis` is deprecated and will be dropped "
             "in version 2022.x since orthonormality is the more "
             "operationally important case. "
             "Use `is_orthonormal_basis` instead.",
             DeprecationWarning, stacklevel=2)
        return self.is_orthonormal_basis()

# }}}


# {{{ Element groups suitable for interpolation

class InterpolatoryElementGroupBase(NodalElementGroupBase,
                                    ElementGroupWithBasis):
    """An element group equipped with both an explicit basis for the
    underlying :attr:`~ElementGroupBase.space`, and a set of nodal
    locations on the :attr:`~ElementGroupBase.shape`. These element
    groups are unisolvent in the Ciarlet sense, meaning the dimension
    of :attr:`~ElementGroupBase.space` matches the number of
    interpolatory nodal locations. These element groups are therefore
    suitable for interpolation and differentiation.

    Inherits from :class:`NodalElementGroupBase` and
    :class:`ElementGroupWithBasis`.

    .. automethod:: mass_matrix
    .. automethod:: diff_matrices
    """

    @abstractmethod
    def mass_matrix(self):
        r"""Return a :class:`numpy.ndarray` of shape
        ``(nunit_nodes, nunit_nodes)``, which is defined as the
        operator :math:`M`, with

        .. math::

            M_{ij} = \int_{K} \phi_i \cdot \phi_j \mathrm{d}x,

        where :math:`K` denotes a cell and :math:`\phi_i` is the
        basis spanning the underlying :attr:`~ElementGroupBase.space`.
        """

    @abstractmethod
    def diff_matrices(self):
        """Return a :attr:`~ElementGroupBase.dim`-long :class:`tuple` of
        :class:`numpy.ndarray` of shape ``(nunit_nodes, nunit_nodes)``,
        each of which, when applied to an array of nodal values, take
        derivatives in the reference :math:`(r, s, t)` directions.
        """

# }}}


# {{{ modal element group base

class ModalElementGroupBase(ElementGroupWithBasis):
    """An element group equipped with a function space
    and a hierarchical basis that is orthonormal with
    respect to the :math:`L^2` inner product.

    Inherits from :class:`ElementGroupWithBasis`.
    """

    @property
    def nunit_dofs(self):
        """The number of (modal) degrees of freedom ("DOFs")
        associated with a single element.
        """
        return self.space.space_dim

# }}}


# {{{ discretization

class Discretization:
    """An unstructured composite discretization.

    .. attribute:: real_dtype
    .. attribute:: complex_dtype
    .. attribute:: mesh
    .. attribute:: dim
    .. attribute:: ambient_dim
    .. attribute:: ndofs
    .. attribute:: groups

    .. autoattribute:: is_nodal
    .. autoattribute:: is_modal

    .. automethod:: copy
    .. automethod:: empty
    .. automethod:: zeros
    .. automethod:: empty_like
    .. automethod:: zeros_like
    .. automethod:: nodes
    .. automethod:: num_reference_derivative
    .. automethod:: quad_weights
    """

    def __init__(self, actx: ArrayContext, mesh, group_factory,
            real_dtype=np.float64):
        """
        :param actx: A :class:`ArrayContext` used to perform computation needed
            during initial set-up of the mesh.
        :param mesh: A :class:`meshmode.mesh.Mesh` over which the discretization is
            built.
        :param group_factory: An :class:`ElementGroupFactory`.
        :param real_dtype: The :mod:`numpy` data type used for representing real
            data, either :class:`numpy.float32` or :class:`numpy.float64`.
        """

        if not isinstance(actx, ArrayContext):
            raise TypeError("'actx' must be an ArrayContext")

        self.mesh = mesh
        groups = []
        for mg in mesh.groups:
            ng = group_factory(mg, len(groups))
            groups.append(ng)

        self.groups = groups

        self.real_dtype = np.dtype(real_dtype)
        self.complex_dtype = np.dtype({
                np.float32: np.complex64,
                np.float64: np.complex128
                }[self.real_dtype.type])

        self._setup_actx = actx
        self._group_factory = group_factory
        self._cached_nodes = None

    def copy(self, actx=None, mesh=None, group_factory=None, real_dtype=None):
        """Creates a new object of the same type with all arguments that are not
        *None* replaced. The copy is not recursive (e.g. it does not call
        :meth:`meshmode.mesh.Mesh.copy`).
        """

        return type(self)(
                self._setup_actx if actx is None else actx,
                self.mesh if mesh is None else mesh,
                self._group_factory if group_factory is None else group_factory,
                self.real_dtype if real_dtype is None else real_dtype,
                )

    @property
    def dim(self):
        return self.mesh.dim

    @property
    def ambient_dim(self):
        return self.mesh.ambient_dim

    @property
    def ndofs(self):
        return sum(grp.ndofs for grp in self.groups)

    @property
    @memoize_method
    def is_nodal(self):
        """A :class:`bool` indicating whether the :class:`Discretization`
        is defined over element groups subclasses of :class:`NodalElementGroupBase`.
        """
        return all(isinstance(grp, NodalElementGroupBase)
                   for grp in self.groups)

    @property
    @memoize_method
    def is_modal(self):
        """A :class:`bool` indicating whether the :class:`Discretization`
        is defined over element groups subclasses of :class:`ModalElementGroupBase`.
        """
        return all(isinstance(grp, ModalElementGroupBase)
                   for grp in self.groups)

    def _new_array(self, actx, creation_func, dtype=None):
        if dtype is None:
            dtype = self.real_dtype
        elif dtype == "c":
            dtype = self.complex_dtype
        else:
            dtype = np.dtype(dtype)

        return _DOFArray(actx, tuple(
            creation_func(shape=(grp.nelements, grp.nunit_dofs), dtype=dtype)
            for grp in self.groups))

    def empty(self, actx: ArrayContext, dtype=None):
        """Return an empty :class:`~meshmode.dof_array.DOFArray`.

        :arg dtype: type special value 'c' will result in a
            vector of dtype :attr:`complex_dtype`. If
            *None* (the default), a real vector will be returned.
        """
        if not isinstance(actx, ArrayContext):
            raise TypeError("'actx' must be an ArrayContext, not '%s'"
                    % type(actx).__name__)

        return self._new_array(actx, actx.empty, dtype=dtype)

    def zeros(self, actx: ArrayContext, dtype=None):
        """Return a zero-initialized :class:`~meshmode.dof_array.DOFArray`.

        :arg dtype: type special value 'c' will result in a
            vector of dtype :attr:`complex_dtype`. If
            *None* (the default), a real vector will be returned.
        """
        if not isinstance(actx, ArrayContext):
            raise TypeError("'actx' must be an ArrayContext, not '%s'"
                    % type(actx).__name__)

        return self._new_array(actx, actx.zeros, dtype=dtype)

    def empty_like(self, array: _DOFArray):
        return self.empty(array.array_context, dtype=array.entry_dtype)

    def zeros_like(self, array: _DOFArray):
        return self.zeros(array.array_context, dtype=array.entry_dtype)

    def num_reference_derivative(self, ref_axes, vec):
<<<<<<< HEAD
        actx = vec.array_context
        ref_axes = list(ref_axes)

        @memoize_in(actx, (Discretization, "reference_derivative_prg"))
        def prg():
            return make_loopy_program(
                """{[iel,idof,j]:
                    0<=iel<nelements and
                    0<=idof,j<nunit_dofs}""",
                "result[iel,idof] = sum(j, diff_mat[idof, j] * vec[iel, j])",
                kernel_data=[
                    GlobalArg("result", None, shape=auto, tags=IsDOFArray()),
                    ...
                ],
                name="diff")

        def get_mat(grp):
            mat = None
            for ref_axis in ref_axes:
                next_mat = grp.diff_matrices()[ref_axis]
                if mat is None:
                    mat = next_mat
                else:
                    mat = np.dot(next_mat, mat)

            return mat

        return _DOFArray(actx, tuple(
                actx.call_loopy(
                    prg(), diff_mat=actx.from_numpy(get_mat(grp)), vec=vec[grp.index]
                    )[1]["result"]
                for grp in self.groups))
=======
        warn(
                "This method is deprecated and will go away in 2022.x. "
                "Use 'meshmode.discretization.num_reference_derivative' instead.",
                DeprecationWarning, stacklevel=2)

        return num_reference_derivative(self, ref_axes, vec)
>>>>>>> 6bab0e7a

    @memoize_method
    def quad_weights(self):
        """:returns: A :class:`~meshmode.dof_array.DOFArray` with quadrature weights.
        """
        actx = self._setup_actx

        if not self.is_nodal:
            raise ElementGroupTypeError("Element groups must be nodal.")

        @memoize_in(actx, (Discretization, "quad_weights_prg"))
        def prg():
            return make_loopy_program(
                "{[iel,idof]: 0<=iel<nelements and 0<=idof<nunit_dofs}",
                "result[iel,idof] = weights[idof]",
                kernel_data=[
                    GlobalArg("result", None, shape=auto, tags=IsDOFArray()),
                    ...
                ],
                name="quad_weights")

        return _DOFArray(None, tuple(
                actx.freeze(
                    actx.call_loopy(
                        prg(),
                        weights=actx.from_numpy(grp.weights),
                        nelements=grp.nelements,
                        )[1]["result"])
                for grp in self.groups))

    def nodes(self, cached=True):
        r"""
        :arg cached: A :class:`bool` indicating whether the computed
            nodes should be stored for future use.
        :returns: object array of shape ``(ambient_dim,)`` containing
            :class:`~meshmode.dof_array.DOFArray`\ s of (global) nodal
            locations on the :attr:`~mesh`.
        """

        if self._cached_nodes is not None:
            if not cached:
                from warnings import warn
                warn("It was requested that the computed nodes not be cached, "
                        "but a cached copy of the nodes was already present.",
                        stacklevel=2)
            return self._cached_nodes

        actx = self._setup_actx

        if not self.is_nodal:
            raise ElementGroupTypeError("Element groups must be nodal.")

        @memoize_in(actx, (Discretization, "nodes_prg"))
        def prg():
        #def prg(nelements, ndiscr_nodes, nmesh_nodes, fp_format):
            result = make_loopy_program(
                """{[iel,idof,j]:
                    0<=iel<nelements and
                    0<=idof<ndiscr_nodes and
                    0<=j<nmesh_nodes}""",
                """
                    result[iel, idof] = \
                        sum(j, resampling_mat[idof, j] * nodes[iel, j])
                    """,
                kernel_data=[
                    GlobalArg("result", None, shape=auto, tags=IsDOFArray()),
                    GlobalArg("nodes", None, shape=auto, tags=None),
                    GlobalArg("resampling_mat", None, shape=auto),
                    # Many errors when these are specified
                    #ValueArg("nelements", tags=ParameterValue(nelements)),
                    #ValueArg("ndiscr_nodes", tags=ParameterValue(ndiscr_nodes)),
                    #ValueArg("nmesh_nodes", tags=ParameterValue(nmesh_nodes)),
                    ...
                ],
                name="nodes")
<<<<<<< HEAD
            return result

        dof_arrays = []
        for iaxis in range(self.ambient_dim):
            results = []
            for grp in self.groups:
                resampling_mat = actx.from_numpy(grp.from_mesh_interp_matrix())
                np_array = grp.mesh_el_group.nodes[iaxis]
                # resampling_mat does not agree with an f,f layout for nodes
                # May be caused by something else
                #from meshmode.taggable_numpy_array import TaggableNumpyArray
                #np_array = TaggableNumpyArray(np_array, tags=frozenset([IsDOFArray()]))

                nodes = actx.from_numpy(np_array)
                ndiscr_nodes, nmesh_nodes = resampling_mat.shape
                nelements, ndiscr_nodes = nodes.shape

                program = prg()
                #program = prg(nelements, ndiscr_nodes, nmesh_nodes, nodes.dtype)
                result = actx.call_loopy(program, resampling_mat=resampling_mat, nodes=nodes)
                results.append(actx.freeze(result[1]["result"]))

            dof_arrays.append(_DOFArray(None, tuple(results)))
        return make_obj_array(dof_arrays)
                               
        """
        return make_obj_array([
            _DOFArray(None, tuple(
                actx.freeze(
                    actx.call_loopy(
                        program,
                        resampling_mat=actx.from_numpy(
                            grp.from_mesh_interp_matrix()),
                        nodes=actx.from_numpy(grp.mesh_el_group.nodes[iaxis])
                        )[1]["result"])
                for grp in self.groups))
            for iaxis in range(self.ambient_dim)])
        """
=======

        def resample_mesh_nodes(grp, iaxis):
            # TODO: would be nice to have the mesh use an array context already
            nodes = actx.from_numpy(grp.mesh_el_group.nodes[iaxis])

            grp_unit_nodes = grp.unit_nodes.reshape(-1)
            meg_unit_nodes = grp.mesh_el_group.unit_nodes.reshape(-1)

            tol = 10 * np.finfo(grp_unit_nodes.dtype).eps
            if (grp_unit_nodes.shape == meg_unit_nodes.shape
                    and np.linalg.norm(grp_unit_nodes - meg_unit_nodes) < tol):
                return nodes

            return actx.call_loopy(
                    prg(),
                    resampling_mat=actx.from_numpy(grp.from_mesh_interp_matrix()),
                    nodes=nodes,
                    )["result"]

        result = make_obj_array([
            _DOFArray(None, tuple([
                actx.freeze(resample_mesh_nodes(grp, iaxis)) for grp in self.groups
                ]))
            for iaxis in range(self.ambient_dim)])
        if cached:
            self._cached_nodes = result
        return result


def num_reference_derivative(
        discr: Discretization,
        ref_axes: Iterable[int],
        vec: _DOFArray) -> _DOFArray:
    """
    :param ref_axes: an :class:`~collections.abc.Iterable` of indices
        that define the sequence of derivatives to *vec*. For example,
        ``(0, 1, 1)`` would take a third partial derivative, one in the first
        axis and two in the second axis.
    """

    if not all([
            isinstance(grp, InterpolatoryElementGroupBase) for grp in discr.groups
            ]):
        raise NoninterpolatoryElementGroupError(
            "Element groups must be usuable for differentiation and interpolation.")

    if not ref_axes:
        return vec

    actx = vec.array_context
    ref_axes = tuple(sorted(ref_axes))

    if not all(0 <= ref_axis < discr.dim for ref_axis in ref_axes):
        raise ValueError("'ref_axes' exceeds discretization dimensions: "
                f"got {ref_axes} for dimension {discr.dim}")

    @memoize_in(actx, (num_reference_derivative, "reference_derivative_prg"))
    def prg():
        return make_loopy_program(
            "{[iel,idof,j]: 0 <= iel < nelements and 0 <= idof, j < nunit_dofs}",
            "result[iel,idof] = sum(j, diff_mat[idof, j] * vec[iel, j])",
            name="diff")

    @keyed_memoize_in(actx,
            (num_reference_derivative, "num_reference_derivative_matrix"),
            lambda grp, gref_axes: grp.discretization_key() + gref_axes)
    def get_mat(grp, gref_axes):
        from meshmode.discretization.poly_element import diff_matrices
        matrices = diff_matrices(grp)

        mat = None
        for ref_axis in gref_axes:
            next_mat = matrices[ref_axis]
            if mat is None:
                mat = next_mat
            else:
                mat = next_mat @ mat

        return actx.from_numpy(mat)

    return _DOFArray(actx, tuple(
            actx.call_loopy(
                prg(), diff_mat=get_mat(grp, ref_axes), vec=vec[grp.index]
                )["result"]
            for grp in discr.groups))

# }}}

>>>>>>> 6bab0e7a
# vim: fdm=marker<|MERGE_RESOLUTION|>--- conflicted
+++ resolved
@@ -512,47 +512,12 @@
         return self.zeros(array.array_context, dtype=array.entry_dtype)
 
     def num_reference_derivative(self, ref_axes, vec):
-<<<<<<< HEAD
-        actx = vec.array_context
-        ref_axes = list(ref_axes)
-
-        @memoize_in(actx, (Discretization, "reference_derivative_prg"))
-        def prg():
-            return make_loopy_program(
-                """{[iel,idof,j]:
-                    0<=iel<nelements and
-                    0<=idof,j<nunit_dofs}""",
-                "result[iel,idof] = sum(j, diff_mat[idof, j] * vec[iel, j])",
-                kernel_data=[
-                    GlobalArg("result", None, shape=auto, tags=IsDOFArray()),
-                    ...
-                ],
-                name="diff")
-
-        def get_mat(grp):
-            mat = None
-            for ref_axis in ref_axes:
-                next_mat = grp.diff_matrices()[ref_axis]
-                if mat is None:
-                    mat = next_mat
-                else:
-                    mat = np.dot(next_mat, mat)
-
-            return mat
-
-        return _DOFArray(actx, tuple(
-                actx.call_loopy(
-                    prg(), diff_mat=actx.from_numpy(get_mat(grp)), vec=vec[grp.index]
-                    )[1]["result"]
-                for grp in self.groups))
-=======
         warn(
                 "This method is deprecated and will go away in 2022.x. "
                 "Use 'meshmode.discretization.num_reference_derivative' instead.",
                 DeprecationWarning, stacklevel=2)
 
         return num_reference_derivative(self, ref_axes, vec)
->>>>>>> 6bab0e7a
 
     @memoize_method
     def quad_weights(self):
@@ -628,46 +593,6 @@
                     ...
                 ],
                 name="nodes")
-<<<<<<< HEAD
-            return result
-
-        dof_arrays = []
-        for iaxis in range(self.ambient_dim):
-            results = []
-            for grp in self.groups:
-                resampling_mat = actx.from_numpy(grp.from_mesh_interp_matrix())
-                np_array = grp.mesh_el_group.nodes[iaxis]
-                # resampling_mat does not agree with an f,f layout for nodes
-                # May be caused by something else
-                #from meshmode.taggable_numpy_array import TaggableNumpyArray
-                #np_array = TaggableNumpyArray(np_array, tags=frozenset([IsDOFArray()]))
-
-                nodes = actx.from_numpy(np_array)
-                ndiscr_nodes, nmesh_nodes = resampling_mat.shape
-                nelements, ndiscr_nodes = nodes.shape
-
-                program = prg()
-                #program = prg(nelements, ndiscr_nodes, nmesh_nodes, nodes.dtype)
-                result = actx.call_loopy(program, resampling_mat=resampling_mat, nodes=nodes)
-                results.append(actx.freeze(result[1]["result"]))
-
-            dof_arrays.append(_DOFArray(None, tuple(results)))
-        return make_obj_array(dof_arrays)
-                               
-        """
-        return make_obj_array([
-            _DOFArray(None, tuple(
-                actx.freeze(
-                    actx.call_loopy(
-                        program,
-                        resampling_mat=actx.from_numpy(
-                            grp.from_mesh_interp_matrix()),
-                        nodes=actx.from_numpy(grp.mesh_el_group.nodes[iaxis])
-                        )[1]["result"])
-                for grp in self.groups))
-            for iaxis in range(self.ambient_dim)])
-        """
-=======
 
         def resample_mesh_nodes(grp, iaxis):
             # TODO: would be nice to have the mesh use an array context already
@@ -756,5 +681,4 @@
 
 # }}}
 
->>>>>>> 6bab0e7a
 # vim: fdm=marker