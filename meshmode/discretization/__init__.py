__copyright__ = """
Copyright (C) 2013-2021 Andreas Kloeckner
Copyright (C) 2021 University of Illinois Board of Trustees
"""

__license__ = """
Permission is hereby granted, free of charge, to any person obtaining a copy
of this software and associated documentation files (the "Software"), to deal
in the Software without restriction, including without limitation the rights
to use, copy, modify, merge, publish, distribute, sublicense, and/or sell
copies of the Software, and to permit persons to whom the Software is
furnished to do so, subject to the following conditions:

The above copyright notice and this permission notice shall be included in
all copies or substantial portions of the Software.

THE SOFTWARE IS PROVIDED "AS IS", WITHOUT WARRANTY OF ANY KIND, EXPRESS OR
IMPLIED, INCLUDING BUT NOT LIMITED TO THE WARRANTIES OF MERCHANTABILITY,
FITNESS FOR A PARTICULAR PURPOSE AND NONINFRINGEMENT. IN NO EVENT SHALL THE
AUTHORS OR COPYRIGHT HOLDERS BE LIABLE FOR ANY CLAIM, DAMAGES OR OTHER
LIABILITY, WHETHER IN AN ACTION OF CONTRACT, TORT OR OTHERWISE, ARISING FROM,
OUT OF OR IN CONNECTION WITH THE SOFTWARE OR THE USE OR OTHER DEALINGS IN
THE SOFTWARE.
"""

from typing import Iterable
import numpy as np

from abc import ABCMeta, abstractproperty, abstractmethod
from pytools import memoize_in, memoize_method, keyed_memoize_in
from pytools.obj_array import make_obj_array
from meshmode.array_context import IsDOFArray, ParameterValue, IsOpArray
from loopy import GlobalArg, ValueArg, auto
from arraycontext import ArrayContext, make_loopy_program

import loopy as lp
from meshmode.transform_metadata import (
        ConcurrentElementInameTag, ConcurrentDOFInameTag, FirstAxisIsElementsTag)

from warnings import warn

# underscored because it shouldn't be imported from here.
from meshmode.dof_array import DOFArray as _DOFArray

__doc__ = """
Error handling
--------------
.. autoexception:: ElementGroupTypeError
.. autoexception:: NoninterpolatoryElementGroupError

Base classes
------------
.. autoclass:: ElementGroupBase
.. autoclass:: NodalElementGroupBase
.. autoclass:: ElementGroupWithBasis
.. autoclass:: InterpolatoryElementGroupBase
.. autoclass:: ModalElementGroupBase

Discretization class
--------------------

.. autofunction:: num_reference_derivative
.. autoclass:: Discretization
"""


class ElementGroupTypeError(TypeError):
    """A :class:`TypeError` specific for handling element
    groups. This exception may be raised to indicate
    whenever an improper operation or function is applied
    to a particular subclass of :class:`~ElementGroupBase`.
    """


class NoninterpolatoryElementGroupError(ElementGroupTypeError):
    """A specialized :class:`~ElementGroupTypeError` that may
    be raised whenever non-interpolatory element groups
    are being used for interpolation.
    """


# {{{ element group base

class ElementGroupBase(metaclass=ABCMeta):
    """Defines a discrete function space on a homogeneous
    (in terms of element type and order) subset of a :class:`Discretization`.
    These correspond one-to-one with :class:`meshmode.mesh.MeshElementGroup`.
    Responsible for all bulk data handling in :class:`Discretization`.

    .. attribute :: mesh_el_group
    .. attribute :: order
    .. attribute :: index

    .. autoattribute:: is_affine
    .. autoattribute:: nelements
    .. autoattribute:: nunit_dofs
    .. autoattribute:: ndofs
    .. autoattribute:: dim
    .. autoattribute:: shape
    .. autoattribute:: space

    .. automethod:: __init__
    .. automethod:: discretization_key
    """

    def __init__(self, mesh_el_group, order, index):
        """
        :arg mesh_el_group: an instance of
            :class:`~meshmode.mesh.MeshElementGroup`.
        """
        self.mesh_el_group = mesh_el_group
        self.order = order
        self.index = index

    @property
    def is_affine(self):
        """A :class:`bool` flag that is *True* if the local-to-global
        parametrization of all the elements in the group is affine. Based on
        :attr:`meshmode.mesh.MeshElementGroup.is_affine`.
        """
        return self.mesh_el_group.is_affine

    @property
    def nelements(self):
        """The total number of polygonal elements in the
        :class:`meshmode.mesh.MeshElementGroup`.
        """
        return self.mesh_el_group.nelements

    @abstractproperty
    def nunit_dofs(self):
        """The number of degrees of freedom ("DOFs")
        associated with a single element.
        """

    @property
    def ndofs(self):
        """The total number of degrees of freedom ("DOFs")
        associated with the entire element group.
        """
        return self.nunit_dofs * self.nelements

    @property
    def dim(self):
        """The number of spatial dimensions in which the functions
        in :attr:`~space` operate.
        """
        return self.mesh_el_group.dim

    @abstractproperty
    def shape(self):
        """Returns a subclass of :class:`modepy.Shape` representing
        the reference element defining the element group.
        """

    @abstractproperty
    def space(self):
        """Returns a :class:`modepy.FunctionSpace` representing
        the underlying polynomial space defined on the element
        group's reference element.
        """

    def discretization_key(self):
        """Return a hashable, equality-comparable object that fully describes
        the per-element discretization used by this element group. (This
        should cover all parts of the
        `Ciarlet Triple <https://finite-element.github.io/L2_fespaces.html>`__:
        reference element, shape functions, and the linear functionals defining
        the degrees of freedom.) The object should be independent, however, of
        the (global) elements that make up the group.

        The structure of the element is not specified, but it must be globally
        unique to this element group.
        """
        return (type(self), self.dim, self.order)

# }}}


# {{{ Nodal element group base

class NodalElementGroupBase(ElementGroupBase):
    """Base class for nodal element groups, defined as finite elements
    equipped with nodes. Nodes are specific locations defined on the
    reference element (:attr:`~ElementGroupBase.shape`)
    defining a degree of freedom by point evaluation at that location.
    Such element groups have an associated quadrature rule to perform
    numerical integration, but are not necessarily usable (unisolvent)
    for interpolation.

    Inherits from :class:`ElementGroupBase`.

    .. autoattribute:: unit_nodes
    .. automethod:: quadrature_rule
    """

    @property
    def nunit_dofs(self):
        """The number of (nodal) degrees of freedom ("DOFs")
        associated with a single element.
        """
        return self.unit_nodes.shape[-1]

    @property
    @memoize_method
    def unit_nodes(self):
        """Returns a :class:`numpy.ndarray` of shape ``(dim, nunit_dofs)``
        of reference coordinates of interpolation nodes.

        Note: this method dispatches to the nodes of the underlying
        quadrature rule. This means, for interpolatory element groups,
        interpolation nodes are collocated with quadrature nodes.
        """
        result = self.quadrature_rule().nodes
        if len(result.shape) == 1:
            result = np.array([result])

        dim2, _ = result.shape
        assert dim2 == self.mesh_el_group.dim
        return result

    @abstractmethod
    def quadrature_rule(self):
        """Returns a :class:`modepy.Quadrature` object for the
        element group.
        """

    @property
    def weights(self):
        """Returns a :class:`numpy.ndarray` of shape ``(nunit_dofs,)``
        containing quadrature weights applicable on the reference
        element.
        """
        warn("`grp.weights` is deprecated and will be dropped "
             "in version 2022.x. To access the quadrature weights, use "
             "`grp.quadrature_rule().weights` instead.",
             DeprecationWarning, stacklevel=2)
        return self.quadrature_rule().weights

# }}}


# {{{ Element groups with explicit bases

class ElementGroupWithBasis(ElementGroupBase):
    """Base class for element groups which possess an
    explicit basis for the underlying function space
    :attr:`~ElementGroupBase.space`.

    Inherits from :class:`ElementGroupBase`.

    .. automethod:: basis_obj
    .. automethod:: is_orthonormal_basis
    """

    @abstractmethod
    def basis_obj(self):
        """Returns the `modepy.Basis` which spans the underlying
        :attr:`~ElementGroupBase.space`.
        """

    @memoize_method
    def mode_ids(self):
        warn("`grp.mode_ids()` is deprecated and will be dropped "
             "in version 2022.x. To access the basis function mode ids, use "
             "`grp.basis_obj().mode_ids` instead.",
             DeprecationWarning, stacklevel=2)
        return self.basis_obj().mode_ids

    @memoize_method
    def basis(self):
        warn("`grp.basis()` is deprecated and will be dropped "
             "in version 2022.x. To access the basis functions, use "
             "`grp.basis_obj().functions` instead.",
             DeprecationWarning, stacklevel=2)
        return self.basis_obj().functions

    @memoize_method
    def grad_basis(self):
        warn("`grp.grad_basis()` is deprecated and will be dropped "
             "in version 2022.x. To access the basis function gradients, use "
             "`grp.basis_obj().gradients` instead.",
             DeprecationWarning, stacklevel=2)
        return self.basis_obj().gradients

    @memoize_method
    def is_orthonormal_basis(self):
        """Returns a :class:`bool` flag that is *True* if the
        basis corresponding to the element group is orthonormal
        with respect to the :math:`L^2` inner-product.
        """
        import modepy as mp
        try:
            # Check orthonormality weight
            return self.basis_obj().orthonormality_weight() == 1
        except mp.BasisNotOrthonormal:
            return False

    def is_orthogonal_basis(self):
        warn("`is_orthogonal_basis` is deprecated and will be dropped "
             "in version 2022.x since orthonormality is the more "
             "operationally important case. "
             "Use `is_orthonormal_basis` instead.",
             DeprecationWarning, stacklevel=2)
        return self.is_orthonormal_basis()

# }}}


# {{{ Element groups suitable for interpolation

class InterpolatoryElementGroupBase(NodalElementGroupBase,
                                    ElementGroupWithBasis):
    """An element group equipped with both an explicit basis for the
    underlying :attr:`~ElementGroupBase.space`, and a set of nodal
    locations on the :attr:`~ElementGroupBase.shape`. These element
    groups are unisolvent in the Ciarlet sense, meaning the dimension
    of :attr:`~ElementGroupBase.space` matches the number of
    interpolatory nodal locations. These element groups are therefore
    suitable for interpolation and differentiation.

    Inherits from :class:`NodalElementGroupBase` and
    :class:`ElementGroupWithBasis`.

    .. automethod:: mass_matrix
    .. automethod:: diff_matrices
    """

    @abstractmethod
    def mass_matrix(self):
        r"""Return a :class:`numpy.ndarray` of shape
        ``(nunit_nodes, nunit_nodes)``, which is defined as the
        operator :math:`M`, with

        .. math::

            M_{ij} = \int_{K} \phi_i \cdot \phi_j \mathrm{d}x,

        where :math:`K` denotes a cell and :math:`\phi_i` is the
        basis spanning the underlying :attr:`~ElementGroupBase.space`.
        """

    @abstractmethod
    def diff_matrices(self):
        """Return a :attr:`~ElementGroupBase.dim`-long :class:`tuple` of
        :class:`numpy.ndarray` of shape ``(nunit_nodes, nunit_nodes)``,
        each of which, when applied to an array of nodal values, take
        derivatives in the reference :math:`(r, s, t)` directions.
        """

# }}}


# {{{ modal element group base

class ModalElementGroupBase(ElementGroupWithBasis):
    """An element group equipped with a function space
    and a hierarchical basis that is orthonormal with
    respect to the :math:`L^2` inner product.

    Inherits from :class:`ElementGroupWithBasis`.
    """

    @property
    def nunit_dofs(self):
        """The number of (modal) degrees of freedom ("DOFs")
        associated with a single element.
        """
        return self.space.space_dim

# }}}


# {{{ discretization

class Discretization:
    """An unstructured composite discretization.

    .. attribute:: real_dtype
    .. attribute:: complex_dtype
    .. attribute:: mesh
    .. attribute:: dim
    .. attribute:: ambient_dim
    .. attribute:: ndofs
    .. attribute:: groups

    .. autoattribute:: is_nodal
    .. autoattribute:: is_modal

    .. automethod:: copy
    .. automethod:: empty
    .. automethod:: zeros
    .. automethod:: empty_like
    .. automethod:: zeros_like
    .. automethod:: nodes
    .. automethod:: num_reference_derivative
    .. automethod:: quad_weights
    """

    def __init__(self, actx: ArrayContext, mesh, group_factory,
            real_dtype=np.float64):
        """
        :arg actx: A :class:`ArrayContext` used to perform computation needed
            during initial set-up of the mesh.
        :arg mesh: A :class:`meshmode.mesh.Mesh` over which the discretization is
            built.
        :arg group_factory: An :class:`ElementGroupFactory`.
        :arg real_dtype: The :mod:`numpy` data type used for representing real
            data, either :class:`numpy.float32` or :class:`numpy.float64`.
        """

        if not isinstance(actx, ArrayContext):
            raise TypeError("'actx' must be an ArrayContext")

        self.mesh = mesh
        groups = []
        for mg in mesh.groups:
            ng = group_factory(mg, len(groups))
            groups.append(ng)

        self.groups = groups

        self.real_dtype = np.dtype(real_dtype)
        self.complex_dtype = np.dtype({
                np.float32: np.complex64,
                np.float64: np.complex128
                }[self.real_dtype.type])

        self._setup_actx = actx.clone()
        self._group_factory = group_factory
        self._cached_nodes = None

    def copy(self, actx=None, mesh=None, group_factory=None, real_dtype=None):
        """Creates a new object of the same type with all arguments that are not
        *None* replaced. The copy is not recursive (e.g. it does not call
        :meth:`meshmode.mesh.Mesh.copy`).
        """

        return type(self)(
                self._setup_actx if actx is None else actx,
                self.mesh if mesh is None else mesh,
                self._group_factory if group_factory is None else group_factory,
                self.real_dtype if real_dtype is None else real_dtype,
                )

    @property
    def dim(self):
        return self.mesh.dim

    @property
    def ambient_dim(self):
        return self.mesh.ambient_dim

    @property
    def ndofs(self):
        return sum(grp.ndofs for grp in self.groups)

    @property
    @memoize_method
    def is_nodal(self):
        """A :class:`bool` indicating whether the :class:`Discretization`
        is defined over element groups subclasses of :class:`NodalElementGroupBase`.
        """
        return all(isinstance(grp, NodalElementGroupBase)
                   for grp in self.groups)

    @property
    @memoize_method
    def is_modal(self):
        """A :class:`bool` indicating whether the :class:`Discretization`
        is defined over element groups subclasses of :class:`ModalElementGroupBase`.
        """
        return all(isinstance(grp, ModalElementGroupBase)
                   for grp in self.groups)

    def _new_array(self, actx, creation_func, dtype=None):
        if dtype is None:
            dtype = self.real_dtype
        elif dtype == "c":
            dtype = self.complex_dtype
        else:
            dtype = np.dtype(dtype)

        return _DOFArray(actx, tuple(
            creation_func(shape=(grp.nelements, grp.nunit_dofs), dtype=dtype)
            for grp in self.groups))

    def empty(self, actx: ArrayContext, dtype=None):
        """Return an empty :class:`~meshmode.dof_array.DOFArray`.

        :arg dtype: type special value 'c' will result in a
            vector of dtype :attr:`complex_dtype`. If
            *None* (the default), a real vector will be returned.
        """
        if not isinstance(actx, ArrayContext):
            raise TypeError("'actx' must be an ArrayContext, not '%s'"
                    % type(actx).__name__)

        return self._new_array(actx, actx.empty, dtype=dtype)

    def zeros(self, actx: ArrayContext, dtype=None):
        """Return a zero-initialized :class:`~meshmode.dof_array.DOFArray`.

        :arg dtype: type special value 'c' will result in a
            vector of dtype :attr:`complex_dtype`. If
            *None* (the default), a real vector will be returned.
        """
        if not isinstance(actx, ArrayContext):
            raise TypeError("'actx' must be an ArrayContext, not '%s'"
                    % type(actx).__name__)

        return self._new_array(actx, actx.zeros, dtype=dtype)

    def empty_like(self, array: _DOFArray):
        return self.empty(array.array_context, dtype=array.entry_dtype)

    def zeros_like(self, array: _DOFArray):
        return self.zeros(array.array_context, dtype=array.entry_dtype)

    def num_reference_derivative(self, ref_axes, vec):
        warn(
                "This method is deprecated and will go away in 2022.x. "
                "Use 'meshmode.discretization.num_reference_derivative' instead.",
                DeprecationWarning, stacklevel=2)

        return num_reference_derivative(self, ref_axes, vec)

    @memoize_method
    def quad_weights(self):
        """:returns: A :class:`~meshmode.dof_array.DOFArray` with quadrature weights.
        """
        actx = self._setup_actx

        if not self.is_nodal:
            raise ElementGroupTypeError("Element groups must be nodal.")

        @memoize_in(actx, (Discretization, "quad_weights_prg"))
        def prg():
            t_unit = make_loopy_program(
                "{[iel,idof]: 0<=iel<nelements and 0<=idof<nunit_dofs}",
                "result[iel,idof] = weights[idof]",
                kernel_data=[
                    GlobalArg("result", None, shape=auto, tags=[IsDOFArray()]),
                    ...
                ],
                name="quad_weights")
            return lp.tag_inames(t_unit, {
                "iel": ConcurrentElementInameTag(),
                "idof": ConcurrentDOFInameTag()})

        return _DOFArray(None, tuple(
                actx.freeze(
                    actx.call_loopy(
                        prg(),
                        weights=actx.from_numpy(grp.quadrature_rule().weights),
                        nelements=grp.nelements,
                        )[1]["result"])
                for grp in self.groups))

    def nodes(self, cached=True):
        r"""
        :arg cached: A :class:`bool` indicating whether the computed
            nodes should be stored for future use.
        :returns: object array of shape ``(ambient_dim,)`` containing
            :class:`~meshmode.dof_array.DOFArray`\ s of (global) nodal
            locations on the :attr:`~mesh`.
        """

        if self._cached_nodes is not None:
            if not cached:
                from warnings import warn
                warn("It was requested that the computed nodes not be cached, "
                        "but a cached copy of the nodes was already present.",
                        stacklevel=2)
            return self._cached_nodes

        actx = self._setup_actx

        if not self.is_nodal:
            raise ElementGroupTypeError("Element groups must be nodal.")

<<<<<<< HEAD
        @memoize_in(actx, (Discretization, "nodes_prg"))

        #def prg():
        def prg(nelements, ndiscr_nodes, nmesh_nodes, fp_format):
            t_unit = make_loopy_program(
                """{[iel,idof,j]:
                    0<=iel<nelements and
                    0<=idof<ndiscr_nodes and
                    0<=j<nmesh_nodes}""",
                """
                    result[iel, idof] = \
                        sum(j, resampling_mat[idof, j] * nodes[iel, j])
                """,
                kernel_data=[
                    GlobalArg("result", fp_format, shape=(nelements, ndiscr_nodes), tags=[IsDOFArray()]),
                    GlobalArg("nodes", fp_format, shape=auto, tags=None),
                    GlobalArg("resampling_mat", fp_format, shape=(ndiscr_nodes, nmesh_nodes), tags=[IsOpArray()]),
                    ValueArg("nelements", tags=[ParameterValue(nelements)]),
                    ValueArg("ndiscr_nodes", tags=[ParameterValue(ndiscr_nodes)]),
                    ValueArg("nmesh_nodes", tags=[ParameterValue(nmesh_nodes)]),
                    ...
                ],
                name="lp_nodes")

            return lp.tag_inames(t_unit, {
                "iel": ConcurrentElementInameTag(),
                "idof": ConcurrentDOFInameTag()})

=======
>>>>>>> cc8273f3
        def resample_mesh_nodes(grp, iaxis):
            # TODO: would be nice to have the mesh use an array context already
            nodes = actx.from_numpy(grp.mesh_el_group.nodes[iaxis])

            grp_unit_nodes = grp.unit_nodes.reshape(-1)
            meg_unit_nodes = grp.mesh_el_group.unit_nodes.reshape(-1)

            tol = 10 * np.finfo(grp_unit_nodes.dtype).eps
            if (grp_unit_nodes.shape == meg_unit_nodes.shape
                    and np.linalg.norm(grp_unit_nodes - meg_unit_nodes) < tol):
                return nodes

<<<<<<< HEAD
            fp_format = nodes.dtype
            resampling_mat = actx.from_numpy(grp.from_mesh_interp_matrix())
            ndiscr_nodes, nmesh_nodes = resampling_mat.shape
            nelements = nodes.shape[0]

            prog  = prg(nelements, ndiscr_nodes, nmesh_nodes, fp_format)
            
            result = actx.call_loopy(
                    prog,
                    resampling_mat=actx.from_numpy(grp.from_mesh_interp_matrix()),
                    nodes=nodes,
                    )["result"]
            return result
            
=======
            return actx.einsum("ij,ej->ei",
                               actx.from_numpy(grp.from_mesh_interp_matrix()),
                               nodes,
                               tagged=(FirstAxisIsElementsTag(),))
>>>>>>> cc8273f3

        result = make_obj_array([
            _DOFArray(None, tuple([
                actx.freeze(resample_mesh_nodes(grp, iaxis)) for grp in self.groups
                ]))
            for iaxis in range(self.ambient_dim)])
        if cached:
            self._cached_nodes = result
        return result


def num_reference_derivative(
        discr: Discretization,
        ref_axes: Iterable[int],
        vec: _DOFArray) -> _DOFArray:
    """
    :arg ref_axes: an :class:`~collections.abc.Iterable` of indices
        that define the sequence of derivatives to *vec*. For example,
        ``(0, 1, 1)`` would take a third partial derivative, one in the first
        axis and two in the second axis.
    """

    if not all([
            isinstance(grp, InterpolatoryElementGroupBase) for grp in discr.groups
            ]):
        raise NoninterpolatoryElementGroupError(
            "Element groups must be usable for differentiation and interpolation.")

    if not ref_axes:
        return vec

    actx = vec.array_context
    ref_axes = tuple(sorted(ref_axes))

    if not all(0 <= ref_axis < discr.dim for ref_axis in ref_axes):
        raise ValueError("'ref_axes' exceeds discretization dimensions: "
                f"got {ref_axes} for dimension {discr.dim}")

<<<<<<< HEAD
    @memoize_in(actx, (num_reference_derivative, "reference_derivative_prg"))
    def prg(nelments, nunit_dofs, fp_format):
        t_unit = make_loopy_program(
            "{[iel,idof,j]: 0 <= iel < nelements and 0 <= idof, j < nunit_dofs}",
            "result[iel,idof] = sum(j, diff_mat[idof, j] * vec[iel, j])",
            kernel_data=[
                GlobalArg("vec", fp_format, shape=(nelements,nunit_dofs), tags=[IsDOFArray()]),
                GlobalArg("result", fp_format, shape=(nelements,nunit_dofs), tags=[IsDOFArray()]),
                GlobalArg("diff_mat", fp_format, shape=(nunit_dofs,nunit_dofs), tags=[IsOpArray()]),
                ValueArg("nelements", tags=[ParameterValue(nelements)]),
                ValueArg("nunit_dofs", tags=[ParameterValue(nunit_dofs)]),
                ...
            ],
            name="diff")

        return lp.tag_inames(t_unit, {
            "iel": ConcurrentElementInameTag(),
            "idof": ConcurrentDOFInameTag()})

=======
>>>>>>> cc8273f3
    @keyed_memoize_in(actx,
            (num_reference_derivative, "num_reference_derivative_matrix"),
            lambda grp, gref_axes: grp.discretization_key() + gref_axes)
    def get_mat(grp, gref_axes):
        from meshmode.discretization.poly_element import diff_matrices
        matrices = diff_matrices(grp)

        mat = None
        for ref_axis in gref_axes:
            next_mat = matrices[ref_axis]
            if mat is None:
                mat = next_mat
            else:
                mat = next_mat @ mat

        return actx.from_numpy(mat)

<<<<<<< HEAD
    results = []    
    for grp in discr.groups:
        nelements, nunit_dofs = vec[grp.index].shape
        fp_format = vec[grp.index].dtype
        output = actx.call_loopy(prg(nelements, nunit_dofs, fp_format), 
                diff_mat=get_mat(grp, ref_axes), vec=vec[grp.index])
        results.append(output["result"])

    return _DOFArray(actx, tuple(results))

    #return _DOFArray(actx, tuple(
    #        actx.call_loopy(
    #            prg(), diff_mat=get_mat(grp, ref_axes), vec=vec[grp.index]
    #            )[1]["result"]
    #        for grp in discr.groups))
=======
    return _DOFArray(actx, tuple(
            actx.einsum("ij,ej->ei",
                        get_mat(grp, ref_axes),
                        vec[grp.index],
                        tagged=(FirstAxisIsElementsTag(),))
            for grp in discr.groups))
>>>>>>> cc8273f3

# }}}

# vim: fdm=marker<|MERGE_RESOLUTION|>--- conflicted
+++ resolved
@@ -579,37 +579,6 @@
         if not self.is_nodal:
             raise ElementGroupTypeError("Element groups must be nodal.")
 
-<<<<<<< HEAD
-        @memoize_in(actx, (Discretization, "nodes_prg"))
-
-        #def prg():
-        def prg(nelements, ndiscr_nodes, nmesh_nodes, fp_format):
-            t_unit = make_loopy_program(
-                """{[iel,idof,j]:
-                    0<=iel<nelements and
-                    0<=idof<ndiscr_nodes and
-                    0<=j<nmesh_nodes}""",
-                """
-                    result[iel, idof] = \
-                        sum(j, resampling_mat[idof, j] * nodes[iel, j])
-                """,
-                kernel_data=[
-                    GlobalArg("result", fp_format, shape=(nelements, ndiscr_nodes), tags=[IsDOFArray()]),
-                    GlobalArg("nodes", fp_format, shape=auto, tags=None),
-                    GlobalArg("resampling_mat", fp_format, shape=(ndiscr_nodes, nmesh_nodes), tags=[IsOpArray()]),
-                    ValueArg("nelements", tags=[ParameterValue(nelements)]),
-                    ValueArg("ndiscr_nodes", tags=[ParameterValue(ndiscr_nodes)]),
-                    ValueArg("nmesh_nodes", tags=[ParameterValue(nmesh_nodes)]),
-                    ...
-                ],
-                name="lp_nodes")
-
-            return lp.tag_inames(t_unit, {
-                "iel": ConcurrentElementInameTag(),
-                "idof": ConcurrentDOFInameTag()})
-
-=======
->>>>>>> cc8273f3
         def resample_mesh_nodes(grp, iaxis):
             # TODO: would be nice to have the mesh use an array context already
             nodes = actx.from_numpy(grp.mesh_el_group.nodes[iaxis])
@@ -622,27 +591,10 @@
                     and np.linalg.norm(grp_unit_nodes - meg_unit_nodes) < tol):
                 return nodes
 
-<<<<<<< HEAD
-            fp_format = nodes.dtype
-            resampling_mat = actx.from_numpy(grp.from_mesh_interp_matrix())
-            ndiscr_nodes, nmesh_nodes = resampling_mat.shape
-            nelements = nodes.shape[0]
-
-            prog  = prg(nelements, ndiscr_nodes, nmesh_nodes, fp_format)
-            
-            result = actx.call_loopy(
-                    prog,
-                    resampling_mat=actx.from_numpy(grp.from_mesh_interp_matrix()),
-                    nodes=nodes,
-                    )["result"]
-            return result
-            
-=======
             return actx.einsum("ij,ej->ei",
                                actx.from_numpy(grp.from_mesh_interp_matrix()),
                                nodes,
                                tagged=(FirstAxisIsElementsTag(),))
->>>>>>> cc8273f3
 
         result = make_obj_array([
             _DOFArray(None, tuple([
@@ -681,28 +633,6 @@
         raise ValueError("'ref_axes' exceeds discretization dimensions: "
                 f"got {ref_axes} for dimension {discr.dim}")
 
-<<<<<<< HEAD
-    @memoize_in(actx, (num_reference_derivative, "reference_derivative_prg"))
-    def prg(nelments, nunit_dofs, fp_format):
-        t_unit = make_loopy_program(
-            "{[iel,idof,j]: 0 <= iel < nelements and 0 <= idof, j < nunit_dofs}",
-            "result[iel,idof] = sum(j, diff_mat[idof, j] * vec[iel, j])",
-            kernel_data=[
-                GlobalArg("vec", fp_format, shape=(nelements,nunit_dofs), tags=[IsDOFArray()]),
-                GlobalArg("result", fp_format, shape=(nelements,nunit_dofs), tags=[IsDOFArray()]),
-                GlobalArg("diff_mat", fp_format, shape=(nunit_dofs,nunit_dofs), tags=[IsOpArray()]),
-                ValueArg("nelements", tags=[ParameterValue(nelements)]),
-                ValueArg("nunit_dofs", tags=[ParameterValue(nunit_dofs)]),
-                ...
-            ],
-            name="diff")
-
-        return lp.tag_inames(t_unit, {
-            "iel": ConcurrentElementInameTag(),
-            "idof": ConcurrentDOFInameTag()})
-
-=======
->>>>>>> cc8273f3
     @keyed_memoize_in(actx,
             (num_reference_derivative, "num_reference_derivative_matrix"),
             lambda grp, gref_axes: grp.discretization_key() + gref_axes)
@@ -720,30 +650,12 @@
 
         return actx.from_numpy(mat)
 
-<<<<<<< HEAD
-    results = []    
-    for grp in discr.groups:
-        nelements, nunit_dofs = vec[grp.index].shape
-        fp_format = vec[grp.index].dtype
-        output = actx.call_loopy(prg(nelements, nunit_dofs, fp_format), 
-                diff_mat=get_mat(grp, ref_axes), vec=vec[grp.index])
-        results.append(output["result"])
-
-    return _DOFArray(actx, tuple(results))
-
-    #return _DOFArray(actx, tuple(
-    #        actx.call_loopy(
-    #            prg(), diff_mat=get_mat(grp, ref_axes), vec=vec[grp.index]
-    #            )[1]["result"]
-    #        for grp in discr.groups))
-=======
     return _DOFArray(actx, tuple(
             actx.einsum("ij,ej->ei",
                         get_mat(grp, ref_axes),
                         vec[grp.index],
                         tagged=(FirstAxisIsElementsTag(),))
             for grp in discr.groups))
->>>>>>> cc8273f3
 
 # }}}
 
