--- conflicted
+++ resolved
@@ -579,14 +579,10 @@
             raise ElementGroupTypeError("Element groups must be nodal.")
 
         @memoize_in(actx, (Discretization, "nodes_prg"))
-<<<<<<< HEAD
+
         #def prg():
         def prg(nelements, ndiscr_nodes, nmesh_nodes, fp_format):
-            result = make_loopy_program(
-=======
-        def prg():
             t_unit = make_loopy_program(
->>>>>>> f6fbf374
                 """{[iel,idof,j]:
                     0<=iel<nelements and
                     0<=idof<ndiscr_nodes and
@@ -594,8 +590,7 @@
                 """
                     result[iel, idof] = \
                         sum(j, resampling_mat[idof, j] * nodes[iel, j])
-                    """,
-<<<<<<< HEAD
+                """,
                 kernel_data=[
                     GlobalArg("result", fp_format, shape=(nelements, ndiscr_nodes), tags=IsDOFArray()),
                     GlobalArg("nodes", fp_format, shape=auto, tags=None),
@@ -605,15 +600,11 @@
                     ValueArg("nmesh_nodes", tags=ParameterValue(nmesh_nodes)),
                     ...
                 ],
-                name="nodes")
-            return result
-=======
                 name="lp_nodes")
 
             return lp.tag_inames(t_unit, {
                 "iel": ConcurrentElementInameTag(),
                 "idof": ConcurrentDOFInameTag()})
->>>>>>> f6fbf374
 
         def resample_mesh_nodes(grp, iaxis):
             # TODO: would be nice to have the mesh use an array context already
