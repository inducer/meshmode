__copyright__ = """
Copyright (C) 2013-2021 Andreas Kloeckner
Copyright (C) 2021 University of Illinois Board of Trustees
"""

__license__ = """
Permission is hereby granted, free of charge, to any person obtaining a copy
of this software and associated documentation files (the "Software"), to deal
in the Software without restriction, including without limitation the rights
to use, copy, modify, merge, publish, distribute, sublicense, and/or sell
copies of the Software, and to permit persons to whom the Software is
furnished to do so, subject to the following conditions:

The above copyright notice and this permission notice shall be included in
all copies or substantial portions of the Software.

THE SOFTWARE IS PROVIDED "AS IS", WITHOUT WARRANTY OF ANY KIND, EXPRESS OR
IMPLIED, INCLUDING BUT NOT LIMITED TO THE WARRANTIES OF MERCHANTABILITY,
FITNESS FOR A PARTICULAR PURPOSE AND NONINFRINGEMENT. IN NO EVENT SHALL THE
AUTHORS OR COPYRIGHT HOLDERS BE LIABLE FOR ANY CLAIM, DAMAGES OR OTHER
LIABILITY, WHETHER IN AN ACTION OF CONTRACT, TORT OR OTHERWISE, ARISING FROM,
OUT OF OR IN CONNECTION WITH THE SOFTWARE OR THE USE OR OTHER DEALINGS IN
THE SOFTWARE.
"""

from abc import ABC, abstractmethod
from warnings import warn
from typing import Hashable, Iterable, Optional

try:
    # NOTE: only available in >=3.8
    from typing import Protocol, runtime_checkable
except ImportError:
    from typing_extensions import Protocol, runtime_checkable  # type: ignore[misc]

import numpy as np

import loopy as lp
from arraycontext import ArrayContext, make_loopy_program
from pytools import memoize_in, memoize_method, keyed_memoize_in
from pytools.obj_array import make_obj_array
from meshmode.transform_metadata import (
        ConcurrentElementInameTag, ConcurrentDOFInameTag, FirstAxisIsElementsTag,
        IsDOFArray, IsOpArray, EinsumArgsTags)

# underscored because it shouldn't be imported from here.
from meshmode.dof_array import DOFArray as _DOFArray
from meshmode.mesh import (
        Mesh as _Mesh,
        MeshElementGroup as _MeshElementGroup)


__doc__ = """
Error handling
--------------

.. autoexception:: ElementGroupTypeError
.. autoexception:: NoninterpolatoryElementGroupError

Base classes
------------

.. autoclass:: ElementGroupBase
.. autoclass:: ElementGroupFactory

.. autoclass:: NodalElementGroupBase
.. autoclass:: ElementGroupWithBasis
.. autoclass:: InterpolatoryElementGroupBase
.. autoclass:: ModalElementGroupBase

Discretization class
--------------------

.. autofunction:: num_reference_derivative
.. autoclass:: Discretization
"""


class ElementGroupTypeError(TypeError):
    """A :class:`TypeError` specific for handling element
    groups. This exception may be raised to indicate
    whenever an improper operation or function is applied
    to a particular subclass of :class:`~ElementGroupBase`.
    """


class NoninterpolatoryElementGroupError(ElementGroupTypeError):
    """A specialized :class:`~ElementGroupTypeError` that may
    be raised whenever non-interpolatory element groups
    are being used for interpolation.
    """


# {{{ element group base

class ElementGroupBase(ABC):
    """Defines a discrete function space on a homogeneous
    (in terms of element type and order) subset of a :class:`Discretization`.
    These correspond one-to-one with :class:`meshmode.mesh.MeshElementGroup`.
    Responsible for all bulk data handling in :class:`Discretization`.

    .. attribute :: mesh_el_group
    .. attribute :: order

    .. autoattribute:: is_affine
    .. autoattribute:: nelements
    .. autoattribute:: nunit_dofs
    .. autoattribute:: ndofs
    .. autoattribute:: dim
    .. autoattribute:: shape
    .. autoattribute:: space

    .. automethod:: __init__
    .. automethod:: discretization_key
    """

    def __init__(self,
                 mesh_el_group: _MeshElementGroup,
                 order: int,
                 index: Optional[int] = None) -> None:
        self.mesh_el_group = mesh_el_group
        self.order = order
        self._index = index

    @property
    def index(self):
        warn("Accessing 'index' is deprecated and will be removed in July 2022. "
             "The index always matches the index in 'Discretization.groups'.",
             DeprecationWarning, stacklevel=2)

        return self._index

    @property
    def is_affine(self):
        """A :class:`bool` flag that is *True* if the local-to-global
        parametrization of all the elements in the group is affine. Based on
        :attr:`meshmode.mesh.MeshElementGroup.is_affine`.
        """
        return self.mesh_el_group.is_affine

    @property
    def nelements(self):
        """The total number of polygonal elements in the
        :class:`meshmode.mesh.MeshElementGroup`.
        """
        return self.mesh_el_group.nelements

    @property
    @abstractmethod
    def nunit_dofs(self):
        """The number of degrees of freedom ("DOFs")
        associated with a single element.
        """

    @property
    def ndofs(self):
        """The total number of degrees of freedom ("DOFs")
        associated with the entire element group.
        """
        return self.nunit_dofs * self.nelements

    @property
    def dim(self):
        """The number of spatial dimensions in which the functions
        in :attr:`~space` operate.
        """
        return self.mesh_el_group.dim

    @property
    @abstractmethod
    def shape(self):
        """Returns a subclass of :class:`modepy.Shape` representing
        the reference element defining the element group.
        """

    @property
    @abstractmethod
    def space(self):
        """Returns a :class:`modepy.FunctionSpace` representing
        the underlying polynomial space defined on the element
        group's reference element.
        """

    def discretization_key(self) -> Hashable:
        """Return a hashable, equality-comparable object that fully describes
        the per-element discretization used by this element group. (This
        should cover all parts of the
        `Ciarlet Triple <https://finite-element.github.io/L2_fespaces.html>`__:
        reference element, shape functions, and the linear functionals defining
        the degrees of freedom.) The object should be independent, however, of
        the (global) elements that make up the group.

        The structure of the element is not specified, but it must be globally
        unique to this element group.
        """
        return (type(self), self.dim, self.order)


@runtime_checkable
class ElementGroupFactory(Protocol):
    """A :class:`typing.Protocol` specifying the interface for group factories.

    .. automethod:: __call__
    """

    def __call__(self,
            mesh_el_group: _MeshElementGroup,
            index: Optional[int] = None) -> ElementGroupBase:
        """Create a new :class:`~meshmode.discretization.ElementGroupBase`
        for the given *mesh_el_group*.
        """

# }}}


# {{{ Nodal element group base

class NodalElementGroupBase(ElementGroupBase):
    """Base class for nodal element groups, defined as finite elements
    equipped with nodes. Nodes are specific locations defined on the
    reference element (:attr:`~ElementGroupBase.shape`)
    defining a degree of freedom by point evaluation at that location.
    Such element groups have an associated quadrature rule to perform
    numerical integration, but are not necessarily usable (unisolvent)
    for interpolation.

    Inherits from :class:`ElementGroupBase`.

    .. autoattribute:: unit_nodes
    .. automethod:: quadrature_rule
    """

    @property
    def nunit_dofs(self):
        """The number of (nodal) degrees of freedom ("DOFs")
        associated with a single element.
        """
        return self.unit_nodes.shape[-1]

    @property
    @memoize_method
    def unit_nodes(self):
        """Returns a :class:`numpy.ndarray` of shape ``(dim, nunit_dofs)``
        of reference coordinates of interpolation nodes.

        Note: this method dispatches to the nodes of the underlying
        quadrature rule. This means, for interpolatory element groups,
        interpolation nodes are collocated with quadrature nodes.
        """
        result = self.quadrature_rule().nodes
        if len(result.shape) == 1:
            result = np.array([result])

        dim2, _ = result.shape
        assert dim2 == self.mesh_el_group.dim
        return result

    @abstractmethod
    def quadrature_rule(self):
        """Returns a :class:`modepy.Quadrature` object for the
        element group.
        """

    @property
    def weights(self):
        """Returns a :class:`numpy.ndarray` of shape ``(nunit_dofs,)``
        containing quadrature weights applicable on the reference
        element.
        """
        warn("`grp.weights` is deprecated and will be dropped "
             "in version 2022.x. To access the quadrature weights, use "
             "`grp.quadrature_rule().weights` instead.",
             DeprecationWarning, stacklevel=2)
        return self.quadrature_rule().weights

# }}}


# {{{ Element groups with explicit bases

class ElementGroupWithBasis(ElementGroupBase):
    """Base class for element groups which possess an
    explicit basis for the underlying function space
    :attr:`~ElementGroupBase.space`.

    Inherits from :class:`ElementGroupBase`.

    .. automethod:: basis_obj
    .. automethod:: is_orthonormal_basis
    """

    @abstractmethod
    def basis_obj(self):
        """Returns the `modepy.Basis` which spans the underlying
        :attr:`~ElementGroupBase.space`.
        """

    @memoize_method
    def mode_ids(self):
        warn("`grp.mode_ids()` is deprecated and will be dropped "
             "in version 2022.x. To access the basis function mode ids, use "
             "`grp.basis_obj().mode_ids` instead.",
             DeprecationWarning, stacklevel=2)
        return self.basis_obj().mode_ids

    @memoize_method
    def basis(self):
        warn("`grp.basis()` is deprecated and will be dropped "
             "in version 2022.x. To access the basis functions, use "
             "`grp.basis_obj().functions` instead.",
             DeprecationWarning, stacklevel=2)
        return self.basis_obj().functions

    @memoize_method
    def grad_basis(self):
        warn("`grp.grad_basis()` is deprecated and will be dropped "
             "in version 2022.x. To access the basis function gradients, use "
             "`grp.basis_obj().gradients` instead.",
             DeprecationWarning, stacklevel=2)
        return self.basis_obj().gradients

    @memoize_method
    def is_orthonormal_basis(self):
        """Returns a :class:`bool` flag that is *True* if the
        basis corresponding to the element group is orthonormal
        with respect to the :math:`L^2` inner-product.
        """
        import modepy as mp
        try:
            # Check orthonormality weight
            return self.basis_obj().orthonormality_weight() == 1
        except mp.BasisNotOrthonormal:
            return False

    def is_orthogonal_basis(self):
        warn("`is_orthogonal_basis` is deprecated and will be dropped "
             "in version 2022.x since orthonormality is the more "
             "operationally important case. "
             "Use `is_orthonormal_basis` instead.",
             DeprecationWarning, stacklevel=2)
        return self.is_orthonormal_basis()

# }}}


# {{{ Element groups suitable for interpolation

class InterpolatoryElementGroupBase(NodalElementGroupBase,
                                    ElementGroupWithBasis):
    """An element group equipped with both an explicit basis for the
    underlying :attr:`~ElementGroupBase.space`, and a set of nodal
    locations on the :attr:`~ElementGroupBase.shape`. These element
    groups are unisolvent in the Ciarlet sense, meaning the dimension
    of :attr:`~ElementGroupBase.space` matches the number of
    interpolatory nodal locations. These element groups are therefore
    suitable for interpolation and differentiation.

    Inherits from :class:`NodalElementGroupBase` and
    :class:`ElementGroupWithBasis`.

    .. automethod:: mass_matrix
    .. automethod:: diff_matrices
    """

    @abstractmethod
    def mass_matrix(self):
        r"""Return a :class:`numpy.ndarray` of shape
        ``(nunit_nodes, nunit_nodes)``, which is defined as the
        operator :math:`M`, with

        .. math::

            M_{ij} = \int_{K} \phi_i \cdot \phi_j \mathrm{d}x,

        where :math:`K` denotes a cell and :math:`\phi_i` is the
        basis spanning the underlying :attr:`~ElementGroupBase.space`.
        """

    @abstractmethod
    def diff_matrices(self):
        """Return a :attr:`~ElementGroupBase.dim`-long :class:`tuple` of
        :class:`numpy.ndarray` of shape ``(nunit_nodes, nunit_nodes)``,
        each of which, when applied to an array of nodal values, take
        derivatives in the reference :math:`(r, s, t)` directions.
        """

# }}}


# {{{ modal element group base

class ModalElementGroupBase(ElementGroupWithBasis):
    """An element group equipped with a function space
    and a hierarchical basis that is orthonormal with
    respect to the :math:`L^2` inner product.

    Inherits from :class:`ElementGroupWithBasis`.
    """

    @property
    def nunit_dofs(self):
        """The number of (modal) degrees of freedom ("DOFs")
        associated with a single element.
        """
        return self.space.space_dim

# }}}


# {{{ discretization

class Discretization:
    """An unstructured composite discretization.

    .. attribute:: real_dtype
    .. attribute:: complex_dtype
    .. attribute:: mesh
    .. attribute:: dim
    .. attribute:: ambient_dim
    .. attribute:: ndofs
    .. attribute:: groups

    .. autoattribute:: is_nodal
    .. autoattribute:: is_modal

    .. automethod:: __init__
    .. automethod:: copy
    .. automethod:: empty
    .. automethod:: zeros
    .. automethod:: empty_like
    .. automethod:: zeros_like
    .. automethod:: nodes
    .. automethod:: num_reference_derivative
    .. automethod:: quad_weights
    """

    def __init__(self,
                 actx: ArrayContext,
                 mesh: _Mesh,
                 group_factory: ElementGroupFactory,
                 real_dtype: Optional[np.dtype] = None,
                 _force_actx_clone: bool = True) -> None:
        """
        :arg actx: an :class:`arraycontext.ArrayContext` used to perform
            computation needed during initial set-up of the discretization.
        :arg mesh: a :class:`~meshmode.mesh.Mesh` over which the discretization
            is built.
        :arg group_factory: an :class:`~meshmode.discretization.ElementGroupFactory`.
        :arg real_dtype: The :mod:`numpy` data type used for representing real
            data, either ``numpy.float32`` or ``numpy.float64``.
        """
        if real_dtype is None:
            real_dtype = np.float64

        if not isinstance(actx, ArrayContext):
            raise TypeError("'actx' must be an ArrayContext")

        self.mesh = mesh
        groups = []
        for igrp, mg in enumerate(mesh.groups):
            # TODO: setting index is deprecated
            ng = group_factory(mg, index=igrp)
            groups.append(ng)

        self.groups = groups

        self.real_dtype = np.dtype(real_dtype)
        self.complex_dtype = np.dtype({
                np.float32: np.complex64,
                np.float64: np.complex128
                }[self.real_dtype.type])

        if _force_actx_clone:
            # We're cloning the array context here to make the setup actx
            # distinct from the "ambient" actx. This allows us to catch
            # errors where arrays from both are inadvertently mixed.
            # See https://github.com/inducer/arraycontext/pull/22/files
            # for context.
            # _force_actx clone exists to disable cloning of the array
            # context when copying a discretization, to allow
            # preserving caches.
            # See https://github.com/inducer/meshmode/pull/293
            # for context.
            actx = actx.clone()

        self._setup_actx = actx
        self._group_factory = group_factory
        self._cached_nodes = None

    def copy(self,
             actx: Optional[ArrayContext] = None,
             mesh: Optional[_Mesh] = None,
             group_factory: Optional[ElementGroupFactory] = None,
             real_dtype: Optional[np.dtype] = None) -> "Discretization":
        """Creates a new object of the same type with all arguments that are not
        *None* replaced. The copy is not recursive (e.g. it does not call
        :meth:`meshmode.mesh.Mesh.copy`).
        """

        return type(self)(
                self._setup_actx if actx is None else actx.clone(),
                self.mesh if mesh is None else mesh,
                self._group_factory if group_factory is None else group_factory,
                self.real_dtype if real_dtype is None else real_dtype,
                _force_actx_clone=False,
                )

    @property
    def dim(self):
        return self.mesh.dim

    @property
    def ambient_dim(self):
        return self.mesh.ambient_dim

    @property
    def ndofs(self):
        return sum(grp.ndofs for grp in self.groups)

    @property
    @memoize_method
    def is_nodal(self):
        """A :class:`bool` indicating whether the :class:`Discretization`
        is defined over element groups subclasses of :class:`NodalElementGroupBase`.
        """
        return all(isinstance(grp, NodalElementGroupBase)
                   for grp in self.groups)

    @property
    @memoize_method
    def is_modal(self):
        """A :class:`bool` indicating whether the :class:`Discretization`
        is defined over element groups subclasses of :class:`ModalElementGroupBase`.
        """
        return all(isinstance(grp, ModalElementGroupBase)
                   for grp in self.groups)

    def _new_array(self, actx, creation_func, dtype=None):
        if dtype is None:
            dtype = self.real_dtype
        elif dtype == "c":
            dtype = self.complex_dtype
        else:
            dtype = np.dtype(dtype)

        return _DOFArray(actx, tuple(
            creation_func(shape=(grp.nelements, grp.nunit_dofs), dtype=dtype)
            for grp in self.groups))

    def empty(self, actx: ArrayContext,
              dtype: Optional[np.dtype] = None) -> _DOFArray:
        """Return an empty :class:`~meshmode.dof_array.DOFArray`.

        :arg dtype: type special value 'c' will result in a
            vector of dtype :attr:`complex_dtype`. If
            *None* (the default), a real vector will be returned.
        """
        if not isinstance(actx, ArrayContext):
            raise TypeError("'actx' must be an ArrayContext, not '%s'"
                    % type(actx).__name__)

        return self._new_array(actx, actx.empty, dtype=dtype)

    def zeros(self, actx: ArrayContext,
              dtype: Optional[np.dtype] = None) -> _DOFArray:
        """Return a zero-initialized :class:`~meshmode.dof_array.DOFArray`.

        :arg dtype: type special value 'c' will result in a
            vector of dtype :attr:`complex_dtype`. If
            *None* (the default), a real vector will be returned.
        """
        if not isinstance(actx, ArrayContext):
            raise TypeError("'actx' must be an ArrayContext, not '%s'"
                    % type(actx).__name__)

        return self._new_array(actx, actx.zeros, dtype=dtype)

    def empty_like(self, array: _DOFArray) -> _DOFArray:
        return self.empty(array.array_context, dtype=array.entry_dtype)

    def zeros_like(self, array: _DOFArray) -> _DOFArray:
        return self.zeros(array.array_context, dtype=array.entry_dtype)

    def num_reference_derivative(self,
                                 ref_axes: Iterable[int],
                                 vec: _DOFArray) -> _DOFArray:
        warn(
                "This method is deprecated and will go away in 2022.x. "
                "Use 'meshmode.discretization.num_reference_derivative' instead.",
                DeprecationWarning, stacklevel=2)

        return num_reference_derivative(self, ref_axes, vec)

    @memoize_method
    def quad_weights(self) -> _DOFArray:
        """
        :returns: a :class:`~meshmode.dof_array.DOFArray` with quadrature weights.
        """
        actx = self._setup_actx

        if not self.is_nodal:
            raise ElementGroupTypeError("Element groups must be nodal.")

        @memoize_in(actx, (Discretization, "quad_weights_prg"))
        def prg():
            t_unit = make_loopy_program(
                "{[iel,idof]: 0<=iel<nelements and 0<=idof<nunit_dofs}",
                "result[iel,idof] = weights[idof]",
                kernel_data=[
                    lp.GlobalArg("result", None, shape=lp.auto, tags=[IsDOFArray()]),
                    ...
                ],
                name="quad_weights")
            return lp.tag_inames(t_unit, {
                "iel": ConcurrentElementInameTag(),
                "idof": ConcurrentDOFInameTag()})

        return _DOFArray(None, tuple(
                actx.freeze(
                    actx.call_loopy(
                        prg(),
                        weights=actx.from_numpy(grp.quadrature_rule().weights),
                        nelements=grp.nelements,
                        )["result"])
                for grp in self.groups))

    def nodes(self, cached: bool = True) -> np.ndarray:
        r"""
        :arg cached: A :class:`bool` indicating whether the computed
            nodes should be stored for future use.
        :returns: object array of shape ``(ambient_dim,)`` containing
            :class:`~meshmode.dof_array.DOFArray`\ s of (global) nodal
            locations on the :attr:`~mesh`.
        """

        if self._cached_nodes is not None:
            if not cached:
                from warnings import warn
                warn("It was requested that the computed nodes not be cached, "
                        "but a cached copy of the nodes was already present.",
                        stacklevel=2)
            return self._cached_nodes

        actx = self._setup_actx

        if not self.is_nodal:
            raise ElementGroupTypeError("Element groups must be nodal.")

        def resample_mesh_nodes(grp, iaxis):
            # TODO: would be nice to have the mesh use an array context already
            nodes = actx.from_numpy(grp.mesh_el_group.nodes[iaxis])

            grp_unit_nodes = grp.unit_nodes.reshape(-1)
            meg_unit_nodes = grp.mesh_el_group.unit_nodes.reshape(-1)

            tol = 10 * np.finfo(grp_unit_nodes.dtype).eps
            if (grp_unit_nodes.shape == meg_unit_nodes.shape
                    and np.linalg.norm(grp_unit_nodes - meg_unit_nodes) < tol):
                return nodes

            kd_tag = EinsumArgsTags({"out": (IsDOFArray(),),
                        "arg0": (IsOpArray(),)})

            return actx.einsum("ij,ej->ei",
                               actx.from_numpy(grp.from_mesh_interp_matrix()),
                               nodes,
                               tagged=(FirstAxisIsElementsTag(), kd_tag,))

        result = make_obj_array([
            _DOFArray(None, tuple([
                actx.freeze(resample_mesh_nodes(grp, iaxis)) for grp in self.groups
                ]))
            for iaxis in range(self.ambient_dim)])
        if cached:
            self._cached_nodes = result
        return result


def num_reference_derivative(
        discr: Discretization,
        ref_axes: Iterable[int],
        vec: _DOFArray) -> _DOFArray:
    """
    :arg ref_axes: an :class:`~collections.abc.Iterable` of indices
        that define the sequence of derivatives to *vec*. For example,
        ``(0, 1, 1)`` would take a third partial derivative, one in the first
        axis and two in the second axis.
    """

    if not all([
            isinstance(grp, InterpolatoryElementGroupBase) for grp in discr.groups
            ]):
        raise NoninterpolatoryElementGroupError(
            "Element groups must be usable for differentiation and interpolation.")

    if not ref_axes:
        return vec

    actx = vec.array_context
    ref_axes = tuple(sorted(ref_axes))

    if not all(0 <= ref_axis < discr.dim for ref_axis in ref_axes):
        raise ValueError("'ref_axes' exceeds discretization dimensions: "
                f"got {ref_axes} for dimension {discr.dim}")

    @keyed_memoize_in(actx,
            (num_reference_derivative, "num_reference_derivative_matrix"),
            lambda grp, gref_axes: grp.discretization_key() + gref_axes)
    def get_mat(grp, gref_axes):
        from meshmode.discretization.poly_element import diff_matrices
        matrices = diff_matrices(grp)

        mat = None
        for ref_axis in gref_axes:
            next_mat = matrices[ref_axis]
            if mat is None:
                mat = next_mat
            else:
                mat = next_mat @ mat

        return actx.from_numpy(mat)

    kd_tag = EinsumArgsTags({"arg0": (IsOpArray(),),
                "arg1": (IsDOFArray(),), "out": (IsDOFArray(),)})

    data = tuple((actx.einsum("ij,ej->ei",
                        get_mat(grp, ref_axes),
<<<<<<< HEAD
                        vec[grp.index],
                        tagged=(FirstAxisIsElementsTag(), kd_tag,))
            for grp in discr.groups))
=======
                        vec[igrp],
                        tagged=(FirstAxisIsElementsTag(),))
            for igrp, grp in enumerate(discr.groups)))
>>>>>>> c1ff3993

    return _DOFArray(actx, data)

# }}}

# vim: fdm=marker<|MERGE_RESOLUTION|>--- conflicted
+++ resolved
@@ -725,15 +725,9 @@
 
     data = tuple((actx.einsum("ij,ej->ei",
                         get_mat(grp, ref_axes),
-<<<<<<< HEAD
-                        vec[grp.index],
+                        vec[igrp],
                         tagged=(FirstAxisIsElementsTag(), kd_tag,))
-            for grp in discr.groups))
-=======
-                        vec[igrp],
-                        tagged=(FirstAxisIsElementsTag(),))
             for igrp, grp in enumerate(discr.groups)))
->>>>>>> c1ff3993
 
     return _DOFArray(actx, data)
 
