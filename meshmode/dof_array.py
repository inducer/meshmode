--- conflicted
+++ resolved
@@ -22,11 +22,8 @@
 
 import threading
 import operator as op
-<<<<<<< HEAD
 from loopy import GlobalArg, ValueArg, auto
-=======
 from warnings import warn
->>>>>>> cc8273f3
 from numbers import Number
 from contextlib import contextmanager
 from functools import partial, update_wrapper
