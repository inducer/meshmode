--- conflicted
+++ resolved
@@ -24,20 +24,15 @@
 import numpy as np
 from typing import Optional, Iterable, Any, Tuple, Union
 from functools import partial
-<<<<<<< HEAD
 import loopy as lp
 
 from pytools import single_valued, memoize_in
 from pytools.obj_array import obj_array_vectorize, obj_array_vectorize_n_args
 from pytools.tag import Tag
-=======
+
 from numbers import Number
 import operator as op
 import decorator
-
-from pytools import single_valued, memoize_in
-from pytools.obj_array import obj_array_vectorize
->>>>>>> 535dbce7
 
 from meshmode.array_context import ArrayContext, make_loopy_program
 
