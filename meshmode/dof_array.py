__copyright__ = "Copyright (C) 2020 Andreas Kloeckner"

__license__ = """
Permission is hereby granted, free of charge, to any person obtaining a copy
of this software and associated documentation files (the "Software"), to deal
in the Software without restriction, including without limitation the rights
to use, copy, modify, merge, publish, distribute, sublicense, and/or sell
copies of the Software, and to permit persons to whom the Software is
furnished to do so, subject to the following conditions:

The above copyright notice and this permission notice shall be included in
all copies or substantial portions of the Software.

THE SOFTWARE IS PROVIDED "AS IS", WITHOUT WARRANTY OF ANY KIND, EXPRESS OR
IMPLIED, INCLUDING BUT NOT LIMITED TO THE WARRANTIES OF MERCHANTABILITY,
FITNESS FOR A PARTICULAR PURPOSE AND NONINFRINGEMENT. IN NO EVENT SHALL THE
AUTHORS OR COPYRIGHT HOLDERS BE LIABLE FOR ANY CLAIM, DAMAGES OR OTHER
LIABILITY, WHETHER IN AN ACTION OF CONTRACT, TORT OR OTHERWISE, ARISING FROM,
OUT OF OR IN CONNECTION WITH THE SOFTWARE OR THE USE OR OTHER DEALINGS IN
THE SOFTWARE.
"""

import operator as op
import numpy as np
from typing import Optional, Iterable, Any, Tuple, Union
<<<<<<< HEAD
from functools import partial
from loopy import GlobalArg, auto
=======
from functools import partial, update_wrapper
>>>>>>> 6bab0e7a
from numbers import Number
import threading
from contextlib import contextmanager

from pytools import single_valued, memoize_in
from pytools.obj_array import obj_array_vectorize, obj_array_vectorize_n_args

from meshmode.array_context import ArrayContext, make_loopy_program, IsDOFArray

__doc__ = """
.. autoclass:: DOFArray

.. autofunction:: obj_or_dof_array_vectorize
.. autofunction:: obj_or_dof_array_vectorized
.. autofunction:: obj_or_dof_array_vectorize_n_args
.. autofunction:: obj_or_dof_array_vectorized_n_args

.. autofunction:: thaw
.. autofunction:: freeze

.. autofunction:: flatten
.. autofunction:: unflatten

.. autofunction:: array_context_for_pickling
"""

# {{{ DOFArray

from dataclasses import dataclass


@dataclass(frozen=True, repr=True)
class MyFrameSummary:
    filename: str
    lineno: int
    func_name: str

class DOFArray:
    r"""This array type holds degree-of-freedom arrays for use with
    :class:`~meshmode.discretization.Discretization`,
    with one entry in the :class:`DOFArray` for each
    :class:`~meshmode.discretization.ElementGroupBase`.
    The arrays contained within a :class:`DOFArray`
    are expected to be logically two-dimensional, with shape
    ``(nelements, ndofs_per_element)``, where ``nelements`` is the same as
    :attr:`~meshmode.discretization.ElementGroupBase.nelements`
    of the associated group.
    ``ndofs_per_element`` is typically, but not necessarily, the same as
    :attr:`~meshmode.discretization.ElementGroupBase.nunit_dofs`
    of the associated group. The entries in this array are further arrays managed by
    :attr:`array_context`.

    One main purpose of this class is to describe the data structure,
    i.e. when a :class:`DOFArray` occurs inside of further numpy object array,
    the level representing the array of element groups can be recognized (by
    people and programs).

    .. attribute:: array_context

        An :class:`meshmode.array_context.ArrayContext`.

    .. attribute:: entry_dtype

        The (assumed uniform) :class:`numpy.dtype` of the group arrays
        contained in this instance.

    .. automethod:: __len__
    .. automethod:: __getitem__

    The following methods and attributes are implemented to mimic the
    functionality of :class:`~numpy.ndarray`\ s. They require the
    :class:`DOFArray` to be :func:`thaw`\ ed.

    .. attribute:: shape
    .. attribute:: size
    .. automethod:: copy
    .. automethod:: fill
    .. automethod:: conj
    .. attribute:: real
    .. attribute:: imag

    This object supports arithmetic, comparisons, and logic operators.

    .. note::

        :class:`DOFArray` instances support elementwise ``<``, ``>``,
        ``<=``, ``>=``. (:mod:`numpy` object arrays containing arrays do not.)

    Basic in-place operations are also supported. Note that not all array types
    provided by :class:`meshmode.array_context.ArrayContext` implementations
    support in-place operations. Those based on lazy evaluation are a salient
    example.

    .. automethod:: __iadd__
    .. automethod:: __isub__
    .. automethod:: __imul__
    .. automethod:: __itruediv__
    .. automethod:: __iand__
    .. automethod:: __ixor__
    .. automethod:: __ior__

    .. note::

        :class:`DOFArray` instances can be pickled and unpickled while the context
        manager :class:`array_context_for_pickling` is active. If, for an array
        to be pickled, the :class:`~meshmode.array_context.ArrayContext` given to
        :func:`array_context_for_pickling` does not agree with :attr:`array_context`,
        the array is frozen and rethawed. If :attr:`array_context` is *None*,
        the :class:`DOFArray` is :func:`thaw`\ ed into the array context given
        to :func:`array_context_for_pickling`.
    """

    total_alloc = 0
    alloc_frames = {}
    cum_alloc = 0
    n_cum_alloc = 0

    def __init__(self, actx: Optional[ArrayContext], data: Tuple[Any]):
        if not (actx is None or isinstance(actx, ArrayContext)):
            raise TypeError("actx must be of type ArrayContext")

        if not isinstance(data, tuple):
            raise TypeError("'data' argument must be a tuple")

        alloc_size = sum(d.size for d in data)

        self.array_context = actx
        self._data = data

        DOFArray.total_alloc += alloc_size
        DOFArray.cum_alloc += alloc_size
        from traceback import extract_stack
        s = tuple(MyFrameSummary(filename=fs.filename, lineno=fs.lineno,
            func_name=fs.name)
            for fs in extract_stack())
        DOFArray.alloc_frames[s] = DOFArray.alloc_frames.get(s, 0) + 1
        self._alloc_frame = s
        nallocs = sum(DOFArray.alloc_frames.values())
        DOFArray.n_cum_alloc += 1

        #if True:
        #    print(f"ALLOC {alloc_size} -> {DOFArray.total_alloc} ({nallocs})")

        #if nallocs >= 62:
        #    self.print_allocation_summary()
        #    1/0

    @classmethod
    def print_allocation_summary(cls):
        nallocs = sum(DOFArray.alloc_frames.values())
        print(f"{nallocs} allocations total")
        for stack, count in cls.alloc_frames.items():
            if count:
                print(78*"-")
                print(f"{count} allocations for stack:")
                for f in stack:
                    print(f)

    """
    def __del__(self):

        active_bytes = self.array_context.allocator.active_bytes/1e9
        print(f"ACTIVE BYTES BEFORE DELETE: {active_bytes}")
        #for entry in self._data:
        #    pass
            #entry.base_data.release()
        #active_bytes = self.array_context.allocator.active_bytes/1e9
        #print(f"ACTIVE BYTES AFTER DELETE: {active_bytes}")


        alloc_size = sum(d.size for d in self._data)
        DOFArray.total_alloc -= alloc_size
        s = self._alloc_frame
        DOFArray.alloc_frames[s] = DOFArray.alloc_frames.get(s, 0) - 1
        if True:
            print(f"FREE {alloc_size} -> {DOFArray.total_alloc} "
                    f"({sum(DOFArray.alloc_frames.values())})")
    """



    # Tell numpy that we would like to do our own array math, thank you very much.
    # (numpy arrays have priority 0.)
    __array_priority__ = 10

    @property
    def entry_dtype(self):
        return single_valued(subary.dtype for subary in self._data)

    @classmethod
    def from_list(cls, actx: Optional[ArrayContext], res_list) -> "DOFArray":
        r"""Create a :class:`DOFArray` from a list of arrays
        (one per :class:`~meshmode.discretization.ElementGroupBase`).

        :arg actx: If *None*, the arrays in *res_list* must be
            :meth:`~meshmode.array_context.ArrayContext.thaw`\ ed.
        """
        from warnings import warn
        warn("DOFArray.from_list is deprecated and will disappear in 2021.",
                DeprecationWarning, stacklevel=2)
        if not (actx is None or isinstance(actx, ArrayContext)):
            raise TypeError("actx must be of type ArrayContext")

        return cls(actx, tuple(res_list))

    def __str__(self):
        return str(self._data)

    def __repr__(self):
        return f"DOFArray({repr(self._data)})"

    # {{{ sequence protocol

    def __len__(self):
        return len(self._data)

    def __getitem__(self, i):
        return self._data[i]

    def __iter__(self):
        return iter(self._data)

    # }}}

    # {{{ ndarray interface

    def _like_me(self, data):
        return DOFArray(self.array_context, tuple(data))

    @property
    def shape(self):
        return (len(self),)

    @property
    def size(self):
        return len(self)

    def copy(self):
        return self._like_me([subary.copy() for subary in self])

    def fill(self, value):
        for subary in self:
            subary.fill(value)

    def conj(self):
        return self._like_me([subary.conj() for subary in self])

    conjugate = conj

    @property
    def real(self):
        return self._like_me([subary.real for subary in self])

    @property
    def imag(self):
        return self._like_me([subary.imag for subary in self])

    # }}}

    # {{{ arithmetic

    def _ibop(self, f, arg):
        """Generic in-place binary operator without any broadcast support."""
        if isinstance(arg, DOFArray):
            if len(self) != len(arg):
                raise ValueError("'DOFArray' objects in binary operator must "
                        "have the same length: {len(self)} != {len(arg)}")

            for i, subary in enumerate(self):
                f(subary, arg[i])
        elif isinstance(arg, Number):
            for subary in self:
                f(subary, arg)
        else:
            raise NotImplementedError(f"operation for type {type(arg).__name__}")

        return self

    def _bop(self, f, op1, op2):
        """Broadcasting logic for a generic binary operator."""
        if isinstance(op1, np.ndarray):
            return obj_array_vectorize(lambda op: self._bop(f, op, op2),
                op1.astype(object, copy=False))
        if isinstance(op2, np.ndarray):
            return obj_array_vectorize(lambda op: self._bop(f, op1, op),
                op2.astype(object, copy=False))
        if isinstance(op1, DOFArray) and isinstance(op2, DOFArray):
            if len(op1) != len(op2):
                raise ValueError("DOFArray objects in binary operator must have "
                        f"same length, got {len(op1)} and {len(op2)}")
            return self._like_me([
                f(op1_i, op2_i)
                for op1_i, op2_i in zip(op1._data, op2._data)])
        elif isinstance(op1, DOFArray) and isinstance(op2, Number):
            return self._like_me([f(op1_i, op2) for op1_i in op1._data])
        elif isinstance(op1, Number) and isinstance(op2, DOFArray):
            return self._like_me([f(op1, op2_i) for op2_i in op2._data])
        else:
            raise NotImplementedError("operation for types "
                f"{type(op1).__name__} and {type(op2).__name__}")

    def __add__(self, arg): return self._bop(op.add, self, arg)  # noqa: E704
    def __radd__(self, arg): return self._bop(op.add, arg, self)  # noqa: E704
    def __sub__(self, arg): return self._bop(op.sub, self, arg)  # noqa: E704
    def __rsub__(self, arg): return self._bop(op.sub, arg, self)  # noqa: E704
    def __mul__(self, arg): return self._bop(op.mul, self, arg)  # noqa: E704
    def __rmul__(self, arg): return self._bop(op.mul, arg, self)  # noqa: E704
    def __truediv__(self, arg): return self._bop(op.truediv, self, arg)  # noqa: E704
    def __rtruediv__(self, arg): return self._bop(op.truediv, arg, self)  # noqa: E704, E501
    def __pow__(self, arg): return self._bop(op.pow, self, arg)  # noqa: E704
    def __rpow__(self, arg): return self._bop(op.pow, arg, self)  # noqa: E704
    def __mod__(self, arg): return self._bop(op.mod, self, arg)  # noqa: E704
    def __rmod__(self, arg): return self._bop(op.mod, arg, self)  # noqa: E704
    def __divmod__(self, arg): return self._bop(divmod, self, arg)  # noqa: E704
    def __rdivmod__(self, arg): return self._bop(divmod, arg, self)  # noqa: E704

    def __pos__(self): return self  # noqa: E704
    def __neg__(self): return self._like_me([-self_i for self_i in self._data])  # noqa: E704, E501
    def __abs__(self): return self._like_me([abs(self_i) for self_i in self._data])  # noqa: E704, E501

    def __iadd__(self, arg):
        """
        :param arg: can be a :class:`~numbers.Number` or another :class:`DOFArray`.
        """
        return self._ibop(op.iadd, arg)

    def __isub__(self, arg): return self._ibop(op.isub, arg)            # noqa: E704
    def __imul__(self, arg): return self._ibop(op.imul, arg)            # noqa: E704
    def __itruediv__(self, arg): return self._ibop(op.itruediv, arg)    # noqa: E704
    def __imod__(self, arg): return self._ibop(op.imod, arg)            # noqa: E704

    # }}}

    # {{{ comparison

    def __eq__(self, arg): return self._bop(self.array_context.np.equal, self, arg)  # noqa: E704,E501
    def __ne__(self, arg): return self._bop(self.array_context.np.not_equal, self, arg)  # noqa: E704,E501
    def __lt__(self, arg): return self._bop(self.array_context.np.less, self, arg)  # noqa: E704,E501
    def __gt__(self, arg): return self._bop(self.array_context.np.greater, self, arg)  # noqa: E704,E501
    def __le__(self, arg): return self._bop(self.array_context.np.less_equal, self, arg)  # noqa: E704,E501
    def __ge__(self, arg): return self._bop(self.array_context.np.greater_equal, self, arg)  # noqa: E704,E501

    # }}}

    # {{{ logical

    def __and__(self, arg): return self._bop(op.and_, self, arg)  # noqa: E704
    def __xor__(self, arg): return self._bop(op.xor, self, arg)  # noqa: E704
    def __or__(self, arg): return self._bop(op.or_, self, arg)  # noqa: E704
    def __rand__(self, arg): return self._bop(op.and_, arg, self)  # noqa: E704
    def __rxor__(self, arg): return self._bop(op.xor, arg, self)  # noqa: E704
    def __ror__(self, arg): return self._bop(op.or_, arg, self)  # noqa: E704

    def __iand__(self, arg): return self._ibop(op.iand, arg)        # noqa: E704
    def __ixor__(self, arg): return self._ibop(op.ixor, arg)        # noqa: E704
    def __ior__(self, arg): return self._ibop(op.ior, arg)          # noqa: E704

    # }}}

    # bit shifts unimplemented for now

    # {{{ pickling

    def __getstate__(self):
        try:
            actx = _ARRAY_CONTEXT_FOR_PICKLING_TLS.actx
        except AttributeError:
            actx = None

        if actx is None:
            raise RuntimeError("DOFArray instances can only be pickled while "
                    "array_context_for_pickling is active.")

        ary = self

        if self.array_context is not actx:
            ary = thaw(actx, freeze(self))

        return [actx.to_numpy(ary_i) for ary_i in ary._data]

    def __setstate__(self, state):
        try:
            actx = _ARRAY_CONTEXT_FOR_PICKLING_TLS.actx
        except AttributeError:
            actx = None

        if actx is None:
            raise RuntimeError("DOFArray instances can only be unpickled while "
                    "array_context_for_pickling is active.")

        self.array_context = actx
        self._data = tuple([actx.from_numpy(ary_i) for ary_i in state])

    # }}}

# }}}


# {{{ obj_or_dof vectorization

def obj_or_dof_array_vectorize(f, ary):
    r"""
    Works like :func:`~pytools.obj_array.obj_array_vectorize`, but recurses
    on object arrays and also tolerates one final 'layer' of :class:`DOFArray`\ s.
    """

    if isinstance(ary, DOFArray):
        return ary._like_me([f(ary_i) for ary_i in ary._data])
    elif isinstance(ary, np.ndarray) and ary.dtype.char == "O":
        return obj_array_vectorize(partial(obj_or_dof_array_vectorize, f), ary)
    else:
        return f(ary)


def obj_or_dof_array_vectorized(f):
    wrapper = partial(obj_or_dof_array_vectorize, f)
    update_wrapper(wrapper, f)
    return wrapper


def obj_or_dof_array_vectorize_n_args(f, *args):
    r"""Apply the function *f* elementwise to all entries of any
    object arrays or :class:`DOFArray`\ s in *args*. All such arrays are expected
    to have the same shape (but this is not checked).
    Equivalent to an appropriately-looped execution of::

        result[idx] = f(obj_array_arg1[idx], arg2, obj_array_arg3[idx])

    Return an array of the same shape as the arguments consisting of the
    return values of *f*.  If the elements of arrays found in *args* are
    further object arrays, recurse.  If a :class:`DOFArray` is found,  apply
    *f* to its entries. If non-object-arrays are found, apply *f* to those.
    """
    dofarray_arg_indices = [
            i for i, arg in enumerate(args)
            if isinstance(arg, DOFArray)]

    if not dofarray_arg_indices:
        if any(isinstance(arg, np.ndarray) and arg.dtype.char == "O"
                for i, arg in enumerate(args)):
            return obj_array_vectorize_n_args(
                    partial(obj_or_dof_array_vectorize_n_args, f), *args)
        else:
            return f(*args)

    leading_da_index = dofarray_arg_indices[0]

    template_ary = args[leading_da_index]
    result = []
    new_args = list(args)
    for igrp in range(len(template_ary)):
        for arg_i in dofarray_arg_indices:
            new_args[arg_i] = args[arg_i][igrp]
        result.append(f(*new_args))

    return DOFArray(template_ary.array_context, tuple(result))


def obj_or_dof_array_vectorized_n_args(f):
    # See also obj_array_vectorized_n_args fixes in
    # https://github.com/inducer/pytools/pull/76
    #
    # Unfortunately, this can't use partial(), as the callable returned by it
    # will not be turned into a bound method upon attribute access.
    # This may happen here, because the decorator *could* be used
    # on methods, since it can "look past" the leading `self` argument.
    # Only exactly function objects receive this treatment.
    #
    # Spec link:
    # https://docs.python.org/3/reference/datamodel.html#the-standard-type-hierarchy
    # (under "Instance Methods", quote as of Py3.9.4)
    # > Also notice that this transformation only happens for user-defined functions;
    # > other callable objects (and all non-callable objects) are retrieved
    # > without transformation.

    def wrapper(*args):
        return obj_or_dof_array_vectorize_n_args(f, *args)

    update_wrapper(wrapper, f)
    return wrapper

# }}}


# {{{ thaw / freeze

def thaw(actx: ArrayContext, ary: Union[DOFArray, np.ndarray]) -> np.ndarray:
    r"""Call :meth:`~meshmode.array_context.ArrayContext.thaw` on the element
    group arrays making up the :class:`DOFArray`, using *actx*.

    Vectorizes over object arrays of :class:`DOFArray`\ s.
    """
    if isinstance(ary, np.ndarray):
        return obj_array_vectorize(partial(thaw, actx), ary)

    if ary.array_context is not None:
        raise ValueError("DOFArray passed to thaw is not frozen")

    return DOFArray(actx, tuple(actx.thaw(subary) for subary in ary))


def freeze(ary: Union[DOFArray, np.ndarray]) -> np.ndarray:
    r"""Call :meth:`~meshmode.array_context.ArrayContext.freeze` on the element
    group arrays making up the :class:`DOFArray`, using the
    :class:`~meshmode.array_context.ArrayContext` in *ary*.

    Vectorizes over object arrays of :class:`DOFArray`\ s.
    """
    if isinstance(ary, np.ndarray):
        return obj_array_vectorize(freeze, ary)

    if ary.array_context is None:
        raise ValueError("DOFArray passed to freeze is already frozen")

    return DOFArray(None, tuple(
        ary.array_context.freeze(subary) for subary in ary))

# }}}


# {{{ flatten / unflatten

def flatten(ary: Union[DOFArray, np.ndarray]) -> Any:
    r"""Convert a :class:`DOFArray` into a "flat" array of degrees of freedom,
    where the resulting type of the array is given by the
    :attr:`DOFArray.array_context`.

    Array elements are laid out contiguously, with the element group
    index varying slowest, element index next, and intra-element DOF
    index fastest.

    Vectorizes over object arrays of :class:`DOFArray`\ s.
    """
    if isinstance(ary, np.ndarray):
        return obj_array_vectorize(flatten, ary)

    group_sizes = [grp_ary.shape[0] * grp_ary.shape[1] for grp_ary in ary]
    group_starts = np.cumsum([0] + group_sizes)

    actx = ary.array_context

    @memoize_in(actx, (flatten, "flatten_prg"))
    def prg():
        return make_loopy_program(
            "{[iel,idof]: 0<=iel<nelements and 0<=idof<ndofs_per_element}",
            """result[grp_start + iel*ndofs_per_element + idof] \
                = grp_ary[iel, idof]""",
            kernel_data=[
                GlobalArg("grp_ary", None, shape=auto, tags=IsDOFArray()),
                ...
            ],
            name="flatten")

    result = actx.empty(group_starts[-1], dtype=ary.entry_dtype)

    for grp_start, grp_ary in zip(group_starts, ary):
        actx.call_loopy(prg(), grp_ary=grp_ary, result=result, grp_start=grp_start)

    return result


def _unflatten(
        actx: ArrayContext, group_shapes: Iterable[Tuple[int, int]], ary: Any
        ) -> DOFArray:
    @memoize_in(actx, (unflatten, "unflatten_prg"))
    def prg():
        return make_loopy_program(
            "{[iel,idof]: 0<=iel<nelements and 0<=idof<ndofs_per_element}",
            "result[iel, idof] = ary[grp_start + iel*ndofs_per_element + idof]",
            kernel_data=[
                GlobalArg("result", None, shape=auto, tags=IsDOFArray()),
                ...
            ],
            name="unflatten")

    group_sizes = [nel * ndof for nel, ndof in group_shapes]

    if ary.size != sum(group_sizes):
        raise ValueError("array has size %d, expected %d"
                % (ary.size, sum(group_sizes)))

    group_starts = np.cumsum([0] + group_sizes)

    return DOFArray(actx, tuple(
        actx.call_loopy(
            prg(),
            grp_start=grp_start, ary=ary,
            nelements=nel,
            ndofs_per_element=ndof,
            )[1]["result"]
        for grp_start, (nel, ndof) in zip(group_starts, group_shapes)))


def unflatten(actx: ArrayContext, discr, ary: Union[Any, np.ndarray],
        ndofs_per_element_per_group: Optional[Iterable[int]] = None) -> DOFArray:
    r"""Convert a 'flat' array returned by :func:`flatten` back to a
    :class:`DOFArray`.

    :arg ndofs_per_element: Optional. If given, an iterable of numbers representing
        the number of degrees of freedom per element, overriding the numbers
        provided by the element groups in *discr*. May be used (for example)
        to handle :class:`DOFArray`\ s that have only one DOF per element,
        representing some per-element quantity.

    Vectorizes over object arrays.
    """
    if isinstance(ary, np.ndarray):
        return obj_array_vectorize(
                lambda subary: unflatten(
                    actx, discr, subary, ndofs_per_element_per_group),
                ary)

    if ndofs_per_element_per_group is None:
        ndofs_per_element_per_group = [
                grp.nunit_dofs for grp in discr.groups]

    nel_ndof_per_element_per_group = [
            (grp.nelements, ndofs_per_element)
            for grp, ndofs_per_element
            in zip(discr.groups, ndofs_per_element_per_group)]

    return _unflatten(actx, nel_ndof_per_element_per_group, ary)

# }}}


# {{{ pickling

_ARRAY_CONTEXT_FOR_PICKLING_TLS = threading.local()


@contextmanager
def array_context_for_pickling(actx: ArrayContext):
    r"""For the current thread, set the array context to be used for pickling
    and unpickling :class:`DOFArray`\ s to *actx*.

    .. versionadded:: 2021.x
    """
    try:
        existing_pickle_actx = _ARRAY_CONTEXT_FOR_PICKLING_TLS.actx
    except AttributeError:
        existing_pickle_actx = None

    if existing_pickle_actx is not None:
        raise RuntimeError("array_context_for_pickling should not be called "
                "inside the context of its own invocation.")

    _ARRAY_CONTEXT_FOR_PICKLING_TLS.actx = actx
    try:
        yield None
    finally:
        _ARRAY_CONTEXT_FOR_PICKLING_TLS.actx = None

# }}}


def flat_norm(ary: DOFArray, ord=None):
    from warnings import warn
    warn("flat_norm is deprecated. Use array_context.np.linalg.norm instead. "
            "flat_norm will disappear in 2022.",
            DeprecationWarning, stacklevel=2)
    return ary.array_context.np.linalg.norm(ary, ord=ord)


# vim: foldmethod=marker<|MERGE_RESOLUTION|>--- conflicted
+++ resolved
@@ -23,12 +23,8 @@
 import operator as op
 import numpy as np
 from typing import Optional, Iterable, Any, Tuple, Union
-<<<<<<< HEAD
-from functools import partial
 from loopy import GlobalArg, auto
-=======
 from functools import partial, update_wrapper
->>>>>>> 6bab0e7a
 from numbers import Number
 import threading
 from contextlib import contextmanager
