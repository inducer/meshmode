__copyright__ = "Copyright (C) 2020 Andreas Kloeckner"

__license__ = """
Permission is hereby granted, free of charge, to any person obtaining a copy
of this software and associated documentation files (the "Software"), to deal
in the Software without restriction, including without limitation the rights
to use, copy, modify, merge, publish, distribute, sublicense, and/or sell
copies of the Software, and to permit persons to whom the Software is
furnished to do so, subject to the following conditions:

The above copyright notice and this permission notice shall be included in
all copies or substantial portions of the Software.

THE SOFTWARE IS PROVIDED "AS IS", WITHOUT WARRANTY OF ANY KIND, EXPRESS OR
IMPLIED, INCLUDING BUT NOT LIMITED TO THE WARRANTIES OF MERCHANTABILITY,
FITNESS FOR A PARTICULAR PURPOSE AND NONINFRINGEMENT. IN NO EVENT SHALL THE
AUTHORS OR COPYRIGHT HOLDERS BE LIABLE FOR ANY CLAIM, DAMAGES OR OTHER
LIABILITY, WHETHER IN AN ACTION OF CONTRACT, TORT OR OTHERWISE, ARISING FROM,
OUT OF OR IN CONNECTION WITH THE SOFTWARE OR THE USE OR OTHER DEALINGS IN
THE SOFTWARE.
"""

import operator
import numpy as np
from typing import Optional, Iterable, Any, Tuple, Union
from functools import partial
from loopy import GlobalArg, auto

from pytools import single_valued, memoize_in
from pytools.obj_array import obj_array_vectorize, obj_array_vectorize_n_args
from pytools.tag import Tag

from numbers import Number
import operator as op
import decorator

from meshmode.array_context import ArrayContext, make_loopy_program

__doc__ = """
.. autoclass:: DOFTag
.. autoclass:: DOFArray

.. autofunction:: obj_or_dof_array_vectorize
.. autofunction:: obj_or_dof_array_vectorized
.. autofunction:: obj_or_dof_array_vectorize_n_args
.. autofunction:: obj_or_dof_array_vectorized_n_args

.. autofunction:: thaw
.. autofunction:: freeze

.. autofunction:: flatten
.. autofunction:: unflatten
"""


# {{{ DOFTag

class DOFTag(Tag):
    """A tag to mark arrays of DOFs in Loopy kernels. Applications
    could use this to decide how to change the memory layout of
    these arrays.
    """
    pass

    # }}}


# {{{ DOFArray

class DOFArray:
    """This array type holds degree-of-freedom arrays for use with
    :class:`~meshmode.discretization.Discretization`,
    with one entry in the :class:`DOFArray` for each
    :class:`~meshmode.discretization.ElementGroupBase`.
    The arrays contained within a :class:`DOFArray`
    are expected to be logically two-dimensional, with shape
    ``(nelements, ndofs_per_element)``, where ``nelements`` is the same as
    :attr:`~meshmode.discretization.ElementGroupBase.nelements`
    of the associated group.
    ``ndofs_per_element`` is typically, but not necessarily, the same as
    :attr:`~meshmode.discretization.ElementGroupBase.nunit_dofs`
    of the associated group. The entries in this array are further arrays managed by
    :attr:`array_context`.

    One main purpose of this class is to describe the data structure,
    i.e. when a :class:`DOFArray` occurs inside of further numpy object array,
    the level representing the array of element groups can be recognized (by
    people and programs).

    .. attribute:: array_context

        An :class:`meshmode.array_context.ArrayContext`.

    .. attribute:: entry_dtype

        The (assumed uniform) :class:`numpy.dtype` of the group arrays
        contained in this instance.

    .. automethod:: __len__
    .. automethod:: __getitem__

    This object supports arithmetic, comparisons, and logic operators.

    .. note::

        :class:`DOFArray` instances support elementwise ``<``, ``>``,
        ``<=``, ``>=``. (:mod:`numpy` object arrays containing arrays do not.)
    """

    def __init__(self, actx: Optional[ArrayContext], data: Tuple[Any]):
        if not (actx is None or isinstance(actx, ArrayContext)):
            raise TypeError("actx must be of type ArrayContext")

        if not isinstance(data, tuple):
            raise TypeError("'data' argument must be a tuple")

        self.array_context = actx
        self._data = data

    # Tell numpy that we would like to do our own array math, thank you very much.
    # (numpy arrays have priority 0.)
    __array_priority__ = 10

    @property
    def entry_dtype(self):
        return single_valued(subary.dtype for subary in self._data)

    @classmethod
    def from_list(cls, actx: Optional[ArrayContext], res_list) -> "DOFArray":
        r"""Create a :class:`DOFArray` from a list of arrays
        (one per :class:`~meshmode.discretization.ElementGroupBase`).

        :arg actx: If *None*, the arrays in *res_list* must be
            :meth:`~meshmode.array_context.ArrayContext.thaw`\ ed.
        """
        from warnings import warn
        warn("DOFArray.from_list is deprecated and will disappear in 2021.",
                DeprecationWarning, stacklevel=2)
        if not (actx is None or isinstance(actx, ArrayContext)):
            raise TypeError("actx must be of type ArrayContext")

        return cls(actx, tuple(res_list))

    def __str__(self):
        return str(self._data)

    def __repr__(self):
        return f"DOFArray({repr(self._data)})"

    # {{{ sequence protocol

    def __len__(self):
        return len(self._data)

    def __getitem__(self, i):
        return self._data[i]

    def __iter__(self):
        return iter(self._data)

    # }}}

    @property
    def shape(self):
        return (len(self),)

    def _like_me(self, data):
        return DOFArray(self.array_context, tuple(data))

    def _bop(self, f, op1, op2):
        """Broadcasting logic for a generic binary operator."""
        if isinstance(op1, DOFArray) and isinstance(op2, DOFArray):
            if len(op1._data) != len(op2._data):
                raise ValueError("DOFArray objects in binary operator must have "
                        f"same length, got {len(op1._data)} and {len(op2._data)}")
            return self._like_me([
                f(op1_i, op2_i)
                for op1_i, op2_i in zip(op1._data, op2._data)])
        elif isinstance(op1, DOFArray) and isinstance(op2, Number):
            return self._like_me([f(op1_i, op2) for op1_i in op1._data])
        elif isinstance(op1, Number) and isinstance(op2, DOFArray):
            return self._like_me([f(op1, op2_i) for op2_i in op2._data])
        else:
            return NotImplemented

    def __add__(self, arg): return self._bop(op.add, self, arg)  # noqa: E704
    def __radd__(self, arg): return self._bop(op.add, arg, self)  # noqa: E704
    def __sub__(self, arg): return self._bop(op.sub, self, arg)  # noqa: E704
    def __rsub__(self, arg): return self._bop(op.sub, arg, self)  # noqa: E704
    def __mul__(self, arg): return self._bop(op.mul, self, arg)  # noqa: E704
    def __rmul__(self, arg): return self._bop(op.mul, arg, self)  # noqa: E704
    def __truediv__(self, arg): return self._bop(op.truediv, self, arg)  # noqa: E704
    def __rtruediv__(self, arg): return self._bop(op.truediv, arg, self)  # noqa: E704, E501
    def __pow__(self, arg): return self._bop(op.pow, self, arg)  # noqa: E704
    def __rpow__(self, arg): return self._bop(op.pow, arg, self)  # noqa: E704
    def __mod__(self, arg): return self._bop(op.mod, self, arg)  # noqa: E704
    def __rmod__(self, arg): return self._bop(op.mod, arg, self)  # noqa: E704
    def __divmod__(self, arg): return self._bop(divmod, self, arg)  # noqa: E704
    def __rdivmod__(self, arg): return self._bop(divmod, arg, self)  # noqa: E704

    def __pos__(self): return self  # noqa: E704
    def __neg__(self): return self._like_me([-self_i for self_i in self._data])  # noqa: E704, E501
    def __abs__(self): return self._like_me([abs(self_i) for self_i in self._data])  # noqa: E704, E501

    def conj(self): return self._like_me([self_i.conj() for self_i in self._data])  # noqa: E704, E501
    @property
    def real(self): return self._like_me([self_i.real for self_i in self._data])  # noqa: E704, E501
    @property
    def imag(self): return self._like_me([self_i.imag for self_i in self._data])  # noqa: E704, E501

    def __eq__(self, arg): return self._bop(op.eq, self, arg)  # noqa: E704
    def __ne__(self, arg): return self._bop(op.ne, self, arg)  # noqa: E704
    def __lt__(self, arg): return self._bop(op.lt, self, arg)  # noqa: E704
    def __gt__(self, arg): return self._bop(op.gt, self, arg)  # noqa: E704
    def __le__(self, arg): return self._bop(op.le, self, arg)  # noqa: E704
    def __ge__(self, arg): return self._bop(op.ge, self, arg)  # noqa: E704

    def __and__(self, arg): return self._bop(operator.and_, self, arg)  # noqa: E704
    def __xor__(self, arg): return self._bop(operator.xor, self, arg)  # noqa: E704
    def __or__(self, arg): return self._bop(operator.or_, self, arg)  # noqa: E704
    def __rand__(self, arg): return self._bop(operator.and_, arg, self)  # noqa: E704
    def __rxor__(self, arg): return self._bop(operator.xor, arg, self)  # noqa: E704
    def __ror__(self, arg): return self._bop(operator.or_, arg, self)  # noqa: E704

    # bit shifts unimplemented for now

# }}}


# {{{ obj_or_dof vectorization

def obj_or_dof_array_vectorize(f, ary):
    r"""
    Works like :func:`~pytools.obj_array.obj_array_vectorize`, but recurses
    on object arrays and also tolerates one final 'layer' of :class:`DOFArray`\ s.
    """

    if isinstance(ary, DOFArray):
        return ary._like_me([f(ary_i) for ary_i in ary._data])
    elif isinstance(ary, np.ndarray) and ary.dtype.char == "O":
        return obj_array_vectorize(partial(obj_or_dof_array_vectorize, f), ary)
    else:
        return f(ary)


obj_or_dof_array_vectorized = decorator.decorator(obj_or_dof_array_vectorize)


def obj_or_dof_array_vectorize_n_args(f, *args):
    r"""Apply the function *f* elementwise to all entries of any
    object arrays or :class:`DOFArray`\ s in *args*. All such arrays are expected
    to have the same shape (but this is not checked).
    Equivalent to an appropriately-looped execution of::

        result[idx] = f(obj_array_arg1[idx], arg2, obj_array_arg3[idx])

    Return an array of the same shape as the arguments consisting of the
    return values of *f*.  If the elements of arrays found in *args* are
    further object arrays, recurse.  If a :class:`DOFArray` is found,  apply
    *f* to its entries. If non-object-arrays are found, apply *f* to those.
    """
    dofarray_arg_indices = [
            i for i, arg in enumerate(args)
            if isinstance(arg, DOFArray)]

    if not dofarray_arg_indices:
<<<<<<< HEAD
        return obj_array_vectorize_n_args(f, *args)
=======
        if any(isinstance(arg, np.ndarray) and arg.dtype.char == "O"
                for i, arg in enumerate(args)):
            from pytools.obj_array import obj_array_vectorize_n_args
            return obj_array_vectorize_n_args(
                    partial(obj_or_dof_array_vectorize_n_args, f), *args)
        else:
            return f(*args)
>>>>>>> ee33950d

    leading_da_index = dofarray_arg_indices[0]

    template_ary = args[leading_da_index]
    result = []
    new_args = list(args)
    for igrp in range(len(template_ary)):
        for arg_i in dofarray_arg_indices:
            new_args[arg_i] = args[arg_i][igrp]
        result.append(f(*new_args))

    return DOFArray(template_ary.array_context, tuple(result))


obj_or_dof_array_vectorized_n_args = decorator.decorator(
        obj_or_dof_array_vectorize_n_args)

# }}}


# {{{ thaw / freeze

def thaw(actx: ArrayContext, ary: Union[DOFArray, np.ndarray]) -> np.ndarray:
    r"""Call :meth:`~meshmode.array_context.ArrayContext.thaw` on the element
    group arrays making up the :class:`DOFArray`, using *actx*.

    Vectorizes over object arrays of :class:`DOFArray`\ s.
    """
    if isinstance(ary, np.ndarray):
        return obj_array_vectorize(partial(thaw, actx), ary)

    if ary.array_context is not None:
        raise ValueError("DOFArray passed to thaw is not frozen")

    return DOFArray(actx, tuple(actx.thaw(subary) for subary in ary))


def freeze(ary: Union[DOFArray, np.ndarray]) -> np.ndarray:
    r"""Call :meth:`~meshmode.array_context.ArrayContext.freeze` on the element
    group arrays making up the :class:`DOFArray`, using the
    :class:`~meshmode.array_context.ArrayContext` in *ary*.

    Vectorizes over object arrays of :class:`DOFArray`\ s.
    """
    if isinstance(ary, np.ndarray):
        return obj_array_vectorize(freeze, ary)

    if ary.array_context is None:
        raise ValueError("DOFArray passed to freeze is already frozen")

    return DOFArray(None, tuple(
        ary.array_context.freeze(subary) for subary in ary))

# }}}


# {{{ flatten / unflatten

def flatten(ary: Union[DOFArray, np.ndarray]) -> Any:
    r"""Convert a :class:`DOFArray` into a "flat" array of degrees of freedom,
    where the resulting type of the array is given by the
    :attr:`DOFArray.array_context`.

    Array elements are laid out contiguously, with the element group
    index varying slowest, element index next, and intra-element DOF
    index fastest.

    Vectorizes over object arrays of :class:`DOFArray`\ s.
    """
    if isinstance(ary, np.ndarray):
        return obj_array_vectorize(flatten, ary)

    group_sizes = [grp_ary.shape[0] * grp_ary.shape[1] for grp_ary in ary]
    group_starts = np.cumsum([0] + group_sizes)

    actx = ary.array_context

    @memoize_in(actx, (flatten, "flatten_prg"))
    def prg():
        return make_loopy_program(
            "{[iel,idof]: 0<=iel<nelements and 0<=idof<ndofs_per_element}",
            """result[grp_start + iel*ndofs_per_element + idof] \
                = grp_ary[iel, idof]""",
            kernel_data=[
                GlobalArg("grp_ary", None, shape=auto, tags=DOFTag()),
                ...
            ],
            name="flatten")

    result = actx.empty(group_starts[-1], dtype=ary.entry_dtype)

    for grp_start, grp_ary in zip(group_starts, ary):
        actx.call_loopy(prg(), grp_ary=grp_ary, result=result, grp_start=grp_start)

    return result


def unflatten(actx: ArrayContext, discr, ary: Union[Any, np.ndarray],
        ndofs_per_element_per_group: Optional[Iterable[int]] = None) -> np.ndarray:
    r"""Convert a 'flat' array returned by :func:`flatten` back to a :class:`DOFArray`.

    Vectorizes over object arrays of :class:`DOFArray`\ s.
    """
    if isinstance(ary, np.ndarray):
        return obj_array_vectorize(
                lambda subary: unflatten(
                    actx, discr, subary, ndofs_per_element_per_group),
                ary)

    @memoize_in(actx, (unflatten, "unflatten_prg"))
    def prg():
        return make_loopy_program(
            "{[iel,idof]: 0<=iel<nelements and 0<=idof<ndofs_per_element}",
            "result[iel, idof] = ary[grp_start + iel*ndofs_per_element + idof]",
            name="unflatten")

    if ndofs_per_element_per_group is None:
        ndofs_per_element_per_group = [
                grp.nunit_dofs for grp in discr.groups]

    group_sizes = [
            grp.nelements * ndofs_per_element
            for grp, ndofs_per_element
            in zip(discr.groups, ndofs_per_element_per_group)]

    if ary.size != sum(group_sizes):
        raise ValueError("array has size %d, expected %d"
                % (ary.size, sum(group_sizes)))

    group_starts = np.cumsum([0] + group_sizes)

    return DOFArray(actx, tuple(
        actx.call_loopy(
            prg(),
            grp_start=grp_start, ary=ary,
            nelements=grp.nelements,
            ndofs_per_element=ndofs_per_element,
            )["result"]
        for grp_start, grp, ndofs_per_element in zip(
            group_starts,
            discr.groups,
            ndofs_per_element_per_group)))

# }}}


def flat_norm(ary: DOFArray, ord=None):
    from warnings import warn
    warn("flat_norm is deprecated. Use array_context.np.linalg.norm instead. "
            "flat_norm will disappear in 2022.",
            DeprecationWarning, stacklevel=2)
    return ary.array_context.np.linalg.norm(ary, ord=ord)


# vim: foldmethod=marker<|MERGE_RESOLUTION|>--- conflicted
+++ resolved
@@ -264,9 +264,6 @@
             if isinstance(arg, DOFArray)]
 
     if not dofarray_arg_indices:
-<<<<<<< HEAD
-        return obj_array_vectorize_n_args(f, *args)
-=======
         if any(isinstance(arg, np.ndarray) and arg.dtype.char == "O"
                 for i, arg in enumerate(args)):
             from pytools.obj_array import obj_array_vectorize_n_args
@@ -274,7 +271,6 @@
                     partial(obj_or_dof_array_vectorize_n_args, f), *args)
         else:
             return f(*args)
->>>>>>> ee33950d
 
     leading_da_index = dofarray_arg_indices[0]
 
