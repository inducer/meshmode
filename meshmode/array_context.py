--- conflicted
+++ resolved
@@ -20,238 +20,19 @@
 THE SOFTWARE.
 """
 
-<<<<<<< HEAD
-from typing import Union, Sequence
 from functools import partial
-import operator
-import numpy as np
-import loopy as lp
-from loopy.version import MOST_RECENT_LANGUAGE_VERSION
-from pytools import memoize_method
 from pytools.tag import Tag, UniqueTag
-from abc import ABC, abstractmethod
 
-__doc__ = """
-.. autofunction:: make_loopy_program
-.. autoclass:: IsDOFArray
-.. autoclass:: CommonSubexpressionTag
-.. autoclass:: FirstAxisIsElementsTag
-.. autoclass:: ArrayContext
-.. autoclass:: PyOpenCLArrayContext
-.. autofunction:: pytest_generate_tests_for_pyopencl_array_context
-.. autofunction:: generate_pytest_generate_tests
-"""
-
-
-_DEFAULT_LOOPY_OPTIONS = lp.Options(
-        no_numpy=True,
-        return_dict=True)
-
-
-def make_loopy_program(domains, statements, kernel_data=None,
-        name="mm_actx_kernel"):
-    """Return a :class:`loopy.LoopKernel` suitable for use with
-    :meth:`ArrayContext.call_loopy`.
-    """
-    if kernel_data is None:
-        kernel_data = ["..."]
-
-    return lp.make_kernel(
-            domains,
-            statements,
-            kernel_data=kernel_data,
-            options=_DEFAULT_LOOPY_OPTIONS,
-            default_offset=lp.auto,
-            name=name,
-            lang_version=MOST_RECENT_LANGUAGE_VERSION)
-
-
-# {{{ Tags
-
-class IsDOFArray(Tag):
-    """A tag to mark arrays of DOFs in :mod:`loopy` kernels. Applications
-    could use this to decide how to change the memory layout of
-    these arrays.
-    """
-    pass
-
-class IsOpArray(Tag):
-    pass
-
-class ParameterValue(UniqueTag):
-
-    def __init__(self, value):
-        self.value = value
-
-    # }}}
-
-def _loopy_get_default_entrypoint(t_unit):
-    try:
-        # main and "kernel callables" branch
-        return t_unit.default_entrypoint
-    except AttributeError:
-        try:
-            return t_unit.root_kernel
-        except AttributeError:
-            raise TypeError("unable to find default entry point for loopy "
-                    "translation unit")
-
-
-# {{{ ArrayContext
-
-class _BaseFakeNumpyNamespace:
-    def __init__(self, array_context):
-        self._array_context = array_context
-        self.linalg = self._get_fake_numpy_linalg_namespace()
-
-    def _get_fake_numpy_linalg_namespace(self):
-        return _BaseFakeNumpyLinalgNamespace(self._array_context)
-
-    _numpy_math_functions = frozenset({
-        # https://numpy.org/doc/stable/reference/routines.math.html
-
-        # FIXME: Heads up: not all of these are supported yet.
-        # But I felt it was important to only dispatch actually existing
-        # numpy functions to loopy.
-
-        # Trigonometric functions
-        "sin", "cos", "tan", "arcsin", "arccos", "arctan", "hypot", "arctan2",
-        "degrees", "radians", "unwrap", "deg2rad", "rad2deg",
-
-        # Hyperbolic functions
-        "sinh", "cosh", "tanh", "arcsinh", "arccosh", "arctanh",
-
-        # Rounding
-        "around", "round_", "rint", "fix", "floor", "ceil", "trunc",
-
-        # Sums, products, differences
-
-        # FIXME: Many of These are reductions or scans.
-        # "prod", "sum", "nanprod", "nansum", "cumprod", "cumsum", "nancumprod",
-        # "nancumsum", "diff", "ediff1d", "gradient", "cross", "trapz",
-
-        # Exponents and logarithms
-        "exp", "expm1", "exp2", "log", "log10", "log2", "log1p", "logaddexp",
-        "logaddexp2",
-
-        # Other special functions
-        "i0", "sinc",
-
-        # Floating point routines
-        "signbit", "copysign", "frexp", "ldexp", "nextafter", "spacing",
-        # Rational routines
-        "lcm", "gcd",
-
-        # Arithmetic operations
-        "add", "reciprocal", "positive", "negative", "multiply", "divide", "power",
-        "subtract", "true_divide", "floor_divide", "float_power", "fmod", "mod",
-        "modf", "remainder", "divmod",
-
-        # Handling complex numbers
-        "angle", "real", "imag",
-        # Implemented below:
-        # "conj", "conjugate",
-
-        # Miscellaneous
-        "convolve", "clip", "sqrt", "cbrt", "square", "absolute", "abs", "fabs",
-        "sign", "heaviside", "maximum", "fmax", "nan_to_num",
-
-        # FIXME:
-        # "interp",
-
-        })
-
-    _numpy_to_c_arc_functions = {
-            "arcsin": "asin",
-            "arccos": "acos",
-            "arctan": "atan",
-            "arctan2": "atan2",
-
-            "arcsinh": "asinh",
-            "arccosh": "acosh",
-            "arctanh": "atanh",
-            }
-
-    _c_to_numpy_arc_functions = {c_name: numpy_name
-            for numpy_name, c_name in _numpy_to_c_arc_functions.items()}
-
-    def __getattr__(self, name):
-        def loopy_implemented_elwise_func(*args):
-            actx = self._array_context
-            # FIXME: Maybe involve loopy type inference?
-            result = actx.empty(args[0].shape, args[0].dtype)
-            from loopy.types import to_loopy_type
-            dtype = to_loopy_type(args[0].dtype)
-            prg = actx._get_scalar_func_loopy_program(
-                    c_name, nargs=len(args), naxes=len(args[0].shape), shape=args[0].shape, dtype=dtype)
-            actx.call_loopy(prg, out=result,
-                    **{"inp%d" % i: arg for i, arg in enumerate(args)})
-            return result
-
-        if name in self._c_to_numpy_arc_functions:
-            from warnings import warn
-            warn(f"'{name}' in ArrayContext.np is deprecated. "
-                    "Use '{c_to_numpy_arc_functions[name]}' as in numpy. "
-                    "The old name will stop working in 2021.",
-                    DeprecationWarning, stacklevel=3)
-
-        # normalize to C names anyway
-        c_name = self._numpy_to_c_arc_functions.get(name, name)
-
-        # limit which functions we try to hand off to loopy
-        if name in self._numpy_math_functions:
-            from meshmode.dof_array import obj_or_dof_array_vectorized_n_args
-            return obj_or_dof_array_vectorized_n_args(loopy_implemented_elwise_func)
-        else:
-            raise AttributeError(name)
-
-    def _new_like(self, ary, alloc_like):
-        # FIXME: DOFArray should not be here (circular dependencies)
-        from meshmode.dof_array import DOFArray
-        from numbers import Number
-
-        if isinstance(ary, DOFArray):
-            return DOFArray(self._array_context, tuple([
-                alloc_like(subary) for subary in ary
-                ]))
-        elif isinstance(ary, np.ndarray) and ary.dtype.char == "O":
-            raise NotImplementedError("operation not implemented for object arrays")
-        elif isinstance(ary, Number):
-            # NOTE: `np.zeros_like(x)` returns `array(x, shape=())`, which
-            # is best implemented by concrete array contexts, if at all
-            raise NotImplementedError("operation not implemented for scalars")
-        else:
-            return alloc_like(ary)
-
-    def empty_like(self, ary):
-        return self._new_like(ary, self._array_context.empty_like)
-
-    def zeros_like(self, ary):
-        return self._new_like(ary, self._array_context.zeros_like)
-
-    def conjugate(self, x):
-        # NOTE: conjugate distributes over object arrays, but it looks for a
-        # `conjugate` ufunc, while some implementations only have the shorter
-        # `conj` (e.g. cl.array.Array), so this should work for everybody.
-        from meshmode.dof_array import obj_or_dof_array_vectorize
-        return obj_or_dof_array_vectorize(lambda obj: obj.conj(), x)
-
-    conj = conjugate
-
-=======
 from arraycontext import (  # noqa: F401
         ArrayContext,
-
         CommonSubexpressionTag, FirstAxisIsElementsTag,
-
+        ParameterValue, IsDOFArray,
         ArrayContainer,
         is_array_container, is_array_container_type,
         serialize_container, deserialize_container,
         get_container_context, get_container_context_recursively,
         with_container_arithmetic,
         dataclass_array_container,
->>>>>>> cf9bfa29
-
         map_array_container, multimap_array_container,
         rec_map_array_container, rec_multimap_array_container,
         mapped_over_array_containers,
@@ -261,567 +42,30 @@
         PyOpenCLArrayContext,
 
         make_loopy_program,
-
-<<<<<<< HEAD
-class CommonSubexpressionTag(Tag):
-    """A tag that is applicable to arrays indicating that this same array
-    may be evaluated multiple times, and that the implementation should
-    eliminate those redundant evaluations if possible.
-
-    .. versionadded:: 2021.2
-    """
-
-
-class FirstAxisIsElementsTag(Tag):
-    """A tag that is applicable to array outputs indicating that the
-    first index corresponds to element indices. This suggests that
-    the implementation should set element indices as the outermost
-    loop extent.
-
-    .. versionadded:: 2021.2
-    """
-
-# }}}
-
-
-class ArrayContext(ABC):
-    """An interface that allows a
-    :class:`~meshmode.discretization.Discretization` to create and interact
-    with arrays of degrees of freedom without fully specifying their types.
-
-    .. versionadded:: 2020.2
-
-    .. automethod:: empty
-    .. automethod:: zeros
-    .. automethod:: empty_like
-    .. automethod:: zeros_like
-    .. automethod:: from_numpy
-    .. automethod:: to_numpy
-    .. automethod:: call_loopy
-    .. automethod:: einsum
-    .. attribute:: np
-
-         Provides access to a namespace that serves as a work-alike to
-         :mod:`numpy`.  The actual level of functionality provided is up to the
-         individual array context implementation, however the functions and
-         objects available under this namespace must not behave differently
-         from :mod:`numpy`.
-
-         As a baseline, special functions available through :mod:`loopy`
-         (e.g. ``sin``, ``exp``) are accessible through this interface.
-
-         Callables accessible through this namespace vectorize over object
-         arrays, including :class:`meshmode.dof_array.DOFArray`.
-
-    .. automethod:: freeze
-    .. automethod:: thaw
-    .. automethod:: tag
-    .. automethod:: tag_axis
-    """
-
-    def __init__(self):
-        self.np = self._get_fake_numpy_namespace()
-
-    def _get_fake_numpy_namespace(self):
-        return _BaseFakeNumpyNamespace(self)
-
-    @abstractmethod
-    def empty(self, shape, dtype):
-        pass
-
-    @abstractmethod
-    def zeros(self, shape, dtype):
-        pass
-
-    def empty_like(self, ary):
-        return self.empty(shape=ary.shape, dtype=ary.dtype)
-
-    def zeros_like(self, ary):
-        return self.zeros(shape=ary.shape, dtype=ary.dtype)
-
-    @abstractmethod
-    def from_numpy(self, array: np.ndarray):
-        r"""
-        :returns: the :class:`numpy.ndarray` *array* converted to the
-            array context's array type. The returned array will be
-            :meth:`thaw`\ ed.
-        """
-        pass
-
-    @abstractmethod
-    def to_numpy(self, array):
-        r"""
-        :returns: *array*, an array recognized by the context, converted
-            to a :class:`numpy.ndarray`. *array* must be
-            :meth:`thaw`\ ed.
-        """
-        pass
-
-    def call_loopy(self, program, **kwargs):
-        """Execute the :mod:`loopy` program *program* on the arguments
-        *kwargs*.
-
-        *program* is a :class:`loopy.LoopKernel` or :class:`loopy.LoopKernel`.
-        It is expected to not yet be transformed for execution speed.
-        It must have :attr:`loopy.Options.return_dict` set.
-
-        :return: a :class:`dict` of outputs from the program, each an
-            array understood by the context.
-        """
-
-    @memoize_method
-    def _get_scalar_func_loopy_program(self, c_name, nargs, naxes, shape=None, dtype=None):
-        from pymbolic import var
-
-        var_names = ["i%d" % i for i in range(naxes)]
-        size_names = ["n%d" % i for i in range(naxes)]
-        subscript = tuple(var(vname) for vname in var_names)
-        from islpy import make_zero_and_vars
-        v = make_zero_and_vars(var_names, params=size_names)
-        domain = v[0].domain()
-        for vname, sname in zip(var_names, size_names):
-            domain = domain & v[0].le_set(v[vname]) & v[vname].lt_set(v[sname])
-
-        domain_bset, = domain.get_basic_sets()
-
-        prog = make_loopy_program(
-                [domain_bset],
-                [
-                    lp.Assignment(
-                        var("out")[subscript],
-                        var(c_name)(*[
-                            var("inp%d" % i)[subscript] for i in range(nargs)]))
-                    ],
-                name="actx_special_%s" % c_name)
-
-        for arg in prog.args:
-            if isinstance(arg, lp.ArrayArg):
-                arg.tags = IsDOFArray()
-                if shape is not None:
-                    arg.shape = shape
-                if dtype is not None:
-                    arg.dtype = dtype
-                if arg.name == "out":
-                    arg.is_output_only = True
-            if isinstance(arg, lp.ValueArg) and shape is not None:
-                arg.tags = ParameterValue(shape[int(arg.name[1])])
-
-        return prog
-
-    @abstractmethod
-    def freeze(self, array):
-        """Return a version of the context-defined array *array* that is
-        'frozen', i.e. suitable for long-term storage and reuse. Frozen arrays
-        do not support arithmetic. For example, in the context of
-        :class:`~pyopencl.array.Array`, this might mean stripping the array
-        of an associated command queue, whereas in a lazily-evaluated context,
-        it might mean that the array is evaluated and stored.
-
-        Freezing makes the array independent of this :class:`ArrayContext`;
-        it is permitted to :meth:`thaw` it in a different one, as long as that
-        context understands the array format.
-        """
-
-    @abstractmethod
-    def thaw(self, array):
-        """Take a 'frozen' array and return a new array representing the data in
-        *array* that is able to perform arithmetic and other operations, using
-        the execution resources of this context. In the context of
-        :class:`~pyopencl.array.Array`, this might mean that the array is
-        equipped with a command queue, whereas in a lazily-evaluated context,
-        it might mean that the returned array is a symbol bound to
-        the data in *array*.
-
-        The returned array may not be used with other contexts while thawed.
-        """
-
-    @abstractmethod
-    def tag(self, tags: Union[Sequence[Tag], Tag], array):
-        """If the array type used by the array context is capable of capturing
-        metadata, return a version of *array* with the *tags* applied. *array*
-        itself is not modified.
-
-        .. versionadded:: 2021.2
-        """
-
-    @abstractmethod
-    def tag_axis(self, iaxis, tags: Union[Sequence[Tag], Tag], array):
-        """If the array type used by the array context is capable of capturing
-        metadata, return a version of *array* in which axis number *iaxis* has
-        the *tags* applied. *array* itself is not modified.
-
-        .. versionadded:: 2021.2
-        """
-
-    @memoize_method
-    def _get_einsum_prg(self, spec, arg_names, tagged):
-        return lp.make_einsum(
-            spec,
-            arg_names,
-            options=_DEFAULT_LOOPY_OPTIONS,
-            tags=tagged,
+        # Use the version defined in this file for now. This will need to be moved to arraycontext at some
+        # point.
+        #pytest_generate_tests_for_pyopencl_array_context
         )
 
-    # This lives here rather than in .np because the interface does not
-    # agree with numpy's all that well. Why can't it, you ask?
-    # Well, optimizing generic einsum for OpenCL/GPU execution
-    # is actually difficult, even in eager mode, and so without added
-    # metadata describing what's happening, transform_loopy_program
-    # has a very difficult (hopeless?) job to do.
-    #
-    # Unfortunately, the existing metadata support (cf. .tag()) cannot
-    # help with eager mode execution [1], because, by definition, when the
-    # result is passed to .tag(), it is already computed.
-    # That's why einsum's interface here needs to be cluttered with
-    # metadata, and that's why it can't live under .np.
-    # [1] https://github.com/inducer/meshmode/issues/177
-    def einsum(self, spec, *args, arg_names=None, tagged=()):
-        """Computes the result of Einstein summation following the
-        convention in :func:`numpy.einsum`.
+# {{{ Tags
 
-        :arg spec: a string denoting the subscripts for
-            summation as a comma-separated list of subscript labels.
-            This follows the usual :func:`numpy.einsum` convention.
-            Note that the explicit indicator `->` for the precise output
-            form is required.
-        :arg args: a sequence of array-like operands, whose order matches
-            the subscript labels provided by *spec*.
-        :arg arg_names: an optional iterable of string types denoting
-            the names of the *args*. If *None*, default names will be
-            generated.
-        :arg tagged: an optional sequence of :class:`pytools.tag.Tag`
-            objects specifying the tags to be applied to the operation.
+#class IsDOFArray(Tag):
+#    """A tag to mark arrays of DOFs in :mod:`loopy` kernels. Applications
+#    could use this to decide how to change the memory layout of
+#    these arrays.
+#    """
+#    pass
 
-        :return: the output of the einsum :mod:`loopy` program
-        """
-        if arg_names is None:
-            arg_names = tuple("arg%d" % i for i in range(len(args)))
+class IsOpArray(Tag):
+    pass
 
-        prg = self._get_einsum_prg(spec, arg_names, tagged)
-        return self.call_loopy(
-            prg, **{arg_names[i]: arg for i, arg in enumerate(args)}
-        )["out"]
-
-# }}}
-
-
-# {{{ PyOpenCLArrayContext
-
-class _PyOpenCLFakeNumpyNamespace(_BaseFakeNumpyNamespace):
-    def _get_fake_numpy_linalg_namespace(self):
-        return _PyOpenCLFakeNumpyLinalgNamespace(self._array_context)
-
-    def _bop(self, op, x, y):
-        from meshmode.dof_array import obj_or_dof_array_vectorize_n_args
-        return obj_or_dof_array_vectorize_n_args(op, x, y)
-
-    def equal(self, x, y): return self._bop(operator.eq, x, y)  # noqa: E704
-    def not_equal(self, x, y): return self._bop(operator.ne, x, y)  # noqa: E704
-    def greater(self, x, y): return self._bop(operator.gt, x, y)  # noqa: E704
-    def greater_equal(self, x, y): return self._bop(operator.ge, x, y)  # noqa: E704
-    def less(self, x, y): return self._bop(operator.lt, x, y)  # noqa: E704
-    def less_equal(self, x, y): return self._bop(operator.le, x, y)  # noqa: E704
-
-    def ones_like(self, ary):
-        def _ones_like(subary):
-            ones = self._array_context.empty_like(subary)
-            ones.fill(1)
-            return ones
-
-        return self._new_like(ary, _ones_like)
-
-    def maximum(self, x, y):
-        import pyopencl.array as cl_array
-        from meshmode.dof_array import obj_or_dof_array_vectorize_n_args
-        return obj_or_dof_array_vectorize_n_args(
-                partial(cl_array.maximum, queue=self._array_context.queue),
-                x, y)
-
-    def minimum(self, x, y):
-        import pyopencl.array as cl_array
-        from meshmode.dof_array import obj_or_dof_array_vectorize_n_args
-        return obj_or_dof_array_vectorize_n_args(
-                partial(cl_array.minimum, queue=self._array_context.queue),
-                x, y)
-
-    def where(self, criterion, then, else_):
-        import pyopencl.array as cl_array
-        from meshmode.dof_array import obj_or_dof_array_vectorize_n_args
-
-        def where_inner(inner_crit, inner_then, inner_else):
-            if isinstance(inner_crit, bool):
-                return inner_then if inner_crit else inner_else
-            return cl_array.if_positive(inner_crit != 0, inner_then, inner_else,
-                    queue=self._array_context.queue)
-
-        return obj_or_dof_array_vectorize_n_args(where_inner, criterion, then, else_)
-
-    def sum(self, a, dtype=None):
-        import pyopencl.array as cl_array
-        return cl_array.sum(
-                a, dtype=dtype, queue=self._array_context.queue).get()[()]
-
-    def min(self, a):
-        import pyopencl.array as cl_array
-        return cl_array.min(a, queue=self._array_context.queue).get()[()]
-
-    def max(self, a):
-        import pyopencl.array as cl_array
-        return cl_array.max(a, queue=self._array_context.queue).get()[()]
-
-    def stack(self, arrays, axis=0):
-        import pyopencl.array as cla
-        from meshmode.dof_array import obj_or_dof_array_vectorize_n_args
-        return obj_or_dof_array_vectorize_n_args(
-                lambda *args: cla.stack(arrays=args, axis=axis,  # pylint: disable=no-member  # noqa: E501
-                    queue=self._array_context.queue),
-                *arrays)
-
-
-def _flatten_grp_array(grp_ary):
-    if grp_ary.size == 0:
-        # Work around https://github.com/inducer/pyopencl/pull/402
-        return grp_ary._new_with_changes(
-                data=None, offset=0, shape=(0,), strides=(grp_ary.dtype.itemsize,))
-    if grp_ary.flags.f_contiguous:
-        return grp_ary.reshape(-1, order="F")
-    elif grp_ary.flags.c_contiguous:
-        return grp_ary.reshape(-1, order="C")
-    else:
-        raise ValueError("cannot flatten group array of DOFArray for norm, "
-                f"with strides {grp_ary.strides} of {grp_ary.dtype}")
-
-
-class _PyOpenCLFakeNumpyLinalgNamespace(_BaseFakeNumpyLinalgNamespace):
-    def norm(self, array, ord=None):
-        if len(array.shape) != 1:
-            raise NotImplementedError("only vector norms are implemented")
-
-        if ord is None:
-            ord = 2
-
-        # FIXME: Handling DOFArrays here is not beautiful, but it sure does avoid
-        # downstream headaches.
-        from meshmode.dof_array import DOFArray
-        if isinstance(array, DOFArray):
-            import numpy.linalg as la
-            return la.norm(np.array([
-                self.norm(_flatten_grp_array(grp_ary), ord)
-                for grp_ary in array]), ord)
-
-        if array.size == 0:
-            return 0
-
-        from numbers import Number
-        if ord == np.inf:
-            return self._array_context.np.max(abs(array))
-        elif isinstance(ord, Number) and ord > 0:
-            return self._array_context.np.sum(abs(array)**ord)**(1/ord)
-        else:
-            raise NotImplementedError(f"unsupported value of 'ord': {ord}")
-
-
-class PyOpenCLArrayContext(ArrayContext):
-    """
-    A :class:`ArrayContext` that uses :class:`pyopencl.array.Array` instances
-    for DOF arrays.
-
-    .. attribute:: context
-
-        A :class:`pyopencl.Context`.
-
-    .. attribute:: queue
-
-        A :class:`pyopencl.CommandQueue`.
-
-    .. attribute:: allocator
-
-        A PyOpenCL memory allocator. Can also be `None` (default) or `False` to
-        use the default allocator. Please note that running with the default
-        allocator allocates and deallocates OpenCL buffers directly. If lots
-        of arrays are created (e.g. as results of computation), the associated cost
-        may become significant. Using e.g. :class:`pyopencl.tools.MemoryPool`
-        as the allocator can help avoid this cost.
-    """
-
-    def __init__(self, queue, allocator=None, wait_event_queue_length=None):
-        r"""
-        :arg wait_event_queue_length: The length of a queue of
-            :class:`~pyopencl.Event` objects that are maintained by the
-            array context, on a per-kernel-name basis. The events returned
-            from kernel execution are appended to the queue, and Once the
-            length of the queue exceeds *wait_event_queue_length*, the
-            first event in the queue :meth:`pyopencl.Event.wait`\ ed on.
-
-            *wait_event_queue_length* may be set to *False* to disable this feature.
-
-            The use of *wait_event_queue_length* helps avoid enqueuing
-            large amounts of work (and, potentially, allocating large amounts
-            of memory) far ahead of the actual OpenCL execution front,
-            by limiting the number of each type (name, really) of kernel
-            that may reside unexecuted in the queue at one time.
-
-        .. note::
-
-            For now, *wait_event_queue_length* should be regarded as an
-            experimental feature that may change or disappear at any minute.
-        """
-        super().__init__()
-        self.context = queue.context
-        self.queue = queue
-        self.allocator = allocator if allocator else None
-
-        if wait_event_queue_length is None:
-            wait_event_queue_length = 10
-
-        self._wait_event_queue_length = wait_event_queue_length
-        self._kernel_name_to_wait_event_queue = {}
-
-        import pyopencl as cl
-        if allocator is None and queue.device.type & cl.device_type.GPU:
-            from warnings import warn
-            warn("PyOpenCLArrayContext created without an allocator on a GPU. "
-                 "This can lead to high numbers of memory allocations. "
-                 "Please consider using a pyopencl.tools.MemoryPool. "
-                 "Run with allocator=False to disable this warning.")
-
-    def _get_fake_numpy_namespace(self):
-        return _PyOpenCLFakeNumpyNamespace(self)
-
-    # {{{ ArrayContext interface
-
-    def empty(self, shape, dtype):
-        import pyopencl.array as cla
-        return cla.empty(self.queue, shape=shape, dtype=dtype,
-                allocator=self.allocator)
-
-    def zeros(self, shape, dtype):
-        import pyopencl.array as cla
-        return cla.zeros(self.queue, shape=shape, dtype=dtype,
-                allocator=self.allocator)
-
-    def from_numpy(self, array: np.ndarray):
-        import pyopencl.array as cla
-        return cla.to_device(self.queue, array, allocator=self.allocator)
-
-    def to_numpy(self, array):
-        return array.get(queue=self.queue)
-
-    def call_loopy(self, t_unit, **kwargs):
-        t_unit = self.transform_loopy_program(t_unit)
-        default_entrypoint = _loopy_get_default_entrypoint(t_unit)
-        prg_name = default_entrypoint.name
-
-        evt, result = t_unit(self.queue, **kwargs, allocator=self.allocator)
-
-        if self._wait_event_queue_length is not False:
-            wait_event_queue = self._kernel_name_to_wait_event_queue.setdefault(
-                    prg_name, [])
-
-            wait_event_queue.append(evt)
-            if len(wait_event_queue) > self._wait_event_queue_length:
-                wait_event_queue.pop(0).wait()
-
-        return evt, result
-
-    def freeze(self, array):
-        array.finish()
-        return array.with_queue(None)
-
-    def thaw(self, array):
-        return array.with_queue(self.queue)
+#class ParameterValue(UniqueTag):
+#
+#    def __init__(self, value):
+#        self.value = value
 
     # }}}
 
-    @memoize_method
-    def transform_loopy_program(self, t_unit):
-        print(t_unit.name)
-        # accommodate loopy with and without kernel callables
-
-        default_entrypoint = _loopy_get_default_entrypoint(t_unit)
-        options = default_entrypoint.options
-        if not (options.return_dict and options.no_numpy):
-            raise ValueError("Loopy kernel passed to call_loopy must "
-                    "have return_dict and no_numpy options set. "
-                    "Did you use meshmode.array_context.make_loopy_program "
-                    "to create this kernel?")
-
-        for arg in t_unit.args:
-            if isinstance(arg.tags, ParameterValue):
-                t_unit = lp.fix_parameters(t_unit, **{arg.name: arg.tags.value})
-
-        all_inames = default_entrypoint.all_inames()
-
-        has_dof_array = False
-        for arg in t_unit.args:
-            if isinstance(getattr(arg, "tags", None), IsDOFArray):
-                has_dof_array = True
-                break
-
-        # FIXME: This could be much smarter.
-        inner_iname = None
-        # New version
-        """
-        if (len(default_entrypoint.instructions) == 1
-                and isinstance(default_entrypoint.instructions[0], lp.Assignment)
-                and any(isinstance(tag, FirstAxisIsElementsTag)
-                    # FIXME: Firedrake branch lacks kernel tags
-                    for tag in getattr(default_entrypoint, "tags", ()))):
-            stmt, = default_entrypoint.instructions
-
-            out_inames = [v.name for v in stmt.assignee.index_tuple]
-            assert out_inames
-            outer_iname = out_inames[0]
-            if len(out_inames) >= 2:
-                inner_iname = out_inames[1]
-
-        elif "iel" in all_inames:
-            outer_iname = "iel"
-
-            if "idof" in all_inames:
-                inner_iname = "idof"
-        elif "i0" in all_inames:
-            outer_iname = "i0"
-        """
-
-        # My version
-        if len(all_inames) == 1:
-            outer_iname = all_inames[0]
-        elif t_unit.name == "conn_projection_knl":
-            outer_iname = "iel"
-        # Needed for act_special_exp etc.
-        elif "i0" in all_inames:
-            outer_iname = "i0"
-            if "i1" in all_inames:
-                inner_iname = "i1"
-
-        elif has_dof_array:
-            # Ce n'est pas tout à fait correct. Whether or not an array is a dof
-            # array has no bearing on the names of the loop variables. The "special"
-            # math operations, for instance, name the variables i0, i1.
-            outer_iname = "iel"
-            inner_iname = "idof"
-        # End my version
-
-        else:
-            raise RuntimeError(
-                "Unable to reason what outer_iname and inner_iname "
-                f"needs to be; all_inames is given as: {all_inames}"
-            )
-
-        if inner_iname is not None:
-            t_unit = lp.split_iname(t_unit, inner_iname, 16, inner_tag="l.0")
-        return lp.tag_inames(t_unit, {outer_iname: "g.0"})
-
-    def tag(self, tags: Union[Sequence[Tag], Tag], array):
-        # Sorry, not capable.
-        return array
-
-    def tag_axis(self, iaxis, tags: Union[Sequence[Tag], Tag], array):
-        # Sorry, not capable.
-        return array
-
-# }}}
 
 
 # {{{ pytest integration
@@ -861,18 +105,11 @@
             tuple(arg_dict[name] for name in arg_names)
             for arg_dict in arg_values
             ]
-=======
-        pytest_generate_tests_for_pyopencl_array_context
-        )
 
 from warnings import warn
 warn("meshmode.array_context is deprecated. Import this functionality from "
         "the arraycontext top-level package instead. This shim will remain working "
         "until 2022.", DeprecationWarning, stacklevel=2)
->>>>>>> cf9bfa29
-
-
-<<<<<<< HEAD
 
 def generate_pytest_generate_tests(array_context_type):
     """Generate a function to parametrize tests for pytest to use
@@ -930,13 +167,12 @@
 
 
 # }}}
-=======
+
 def thaw(actx, ary):
     warn("meshmode.array_context.thaw is deprecated. Use arraycontext.thaw instead. "
             "WARNING: The argument order is reversed between these two functions. "
             "meshmode.array_context.thaw will continue to work until 2022.",
             DeprecationWarning, stacklevel=2)
->>>>>>> cf9bfa29
 
     # /!\ arg order flipped
     return _thaw(ary, actx)
