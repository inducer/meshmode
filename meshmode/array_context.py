--- conflicted
+++ resolved
@@ -1221,10 +1221,6 @@
     def _get_fake_numpy_linalg_namespace(self):
         return _PyOpenCLFakeNumpyLinalgNamespace(self._array_context)
 
-<<<<<<< HEAD
-    def equal(self, x, y):
-        return rec_multimap_array_container(operator.eq, x, y)
-=======
     # {{{ comparisons
 
     # FIXME: This should be documentation, not a comment.
@@ -1234,10 +1230,8 @@
     # These operations provide access to numpy-style comparisons in that
     # case.
 
-    def _bop(self, op, x, y):
-        from meshmode.dof_array import obj_or_dof_array_vectorize_n_args
-        return obj_or_dof_array_vectorize_n_args(op, x, y)
->>>>>>> 695042c8
+    def equal(self, x, y):
+        return rec_multimap_array_container(operator.eq, x, y)
 
     def not_equal(self, x, y):
         return rec_multimap_array_container(operator.ne, x, y)
