__copyright__ = "Copyright (C) 2020 Andreas Kloeckner"

__license__ = """
Permission is hereby granted, free of charge, to any person obtaining a copy
of this software and associated documentation files (the "Software"), to deal
in the Software without restriction, including without limitation the rights
to use, copy, modify, merge, publish, distribute, sublicense, and/or sell
copies of the Software, and to permit persons to whom the Software is
furnished to do so, subject to the following conditions:

The above copyright notice and this permission notice shall be included in
all copies or substantial portions of the Software.

THE SOFTWARE IS PROVIDED "AS IS", WITHOUT WARRANTY OF ANY KIND, EXPRESS OR
IMPLIED, INCLUDING BUT NOT LIMITED TO THE WARRANTIES OF MERCHANTABILITY,
FITNESS FOR A PARTICULAR PURPOSE AND NONINFRINGEMENT. IN NO EVENT SHALL THE
AUTHORS OR COPYRIGHT HOLDERS BE LIABLE FOR ANY CLAIM, DAMAGES OR OTHER
LIABILITY, WHETHER IN AN ACTION OF CONTRACT, TORT OR OTHERWISE, ARISING FROM,
OUT OF OR IN CONNECTION WITH THE SOFTWARE OR THE USE OR OTHER DEALINGS IN
THE SOFTWARE.
"""


from functools import partial
import numpy as np
import loopy as lp
from typing import Callable, Any
from loopy.version import MOST_RECENT_LANGUAGE_VERSION
from pytools import memoize_method
<<<<<<< HEAD
from pytools.obj_array import obj_array_vectorized_n_args
import operator
from functools import partialmethod
from numbers import Number
import time
=======
>>>>>>> 535f20a5

__doc__ = """
.. autofunction:: make_loopy_program
.. autoclass:: ArrayContext
.. autoclass:: PyOpenCLArrayContext
.. autofunction:: pytest_generate_tests_for_pyopencl_array_context
"""


def make_loopy_program(domains, statements, kernel_data=["..."],
        name="mm_actx_kernel"):
    """Return a :class:`loopy.LoopKernel` suitable for use with
    :meth:`ArrayContext.call_loopy`.
    """
    return lp.make_kernel(
            domains,
            statements,
            kernel_data=kernel_data,
            options=lp.Options(
                no_numpy=True,
                return_dict=True),
            # FIXME: Not sure why is this here.
            # default_offset=lp.auto,
            name=name,
            lang_version=MOST_RECENT_LANGUAGE_VERSION)


# {{{ ArrayContext

class _BaseFakeNumpyNamespace:
    def __init__(self, array_context):
        self._array_context = array_context
        self.linalg = self._get_fake_numpy_linalg_namespace()

    def _get_fake_numpy_linalg_namespace(self):
        return _BaseFakeNumpyLinalgNamespace(self.array_context)

    _numpy_math_functions = frozenset({
        # https://numpy.org/doc/stable/reference/routines.math.html

        # FIXME: Heads up: not all of these are supported yet.
        # But I felt it was important to only dispatch actually existing
        # numpy functions to loopy.

        # Trigonometric functions
        "sin", "cos", "tan", "arcsin", "arccos", "arctan", "hypot", "arctan2",
        "degrees", "radians", "unwrap", "deg2rad", "rad2deg",

        # Hyperbolic functions
        "sinh", "cosh", "tanh", "arcsinh", "arccosh", "arctanh",

        # Rounding
        "around", "round_", "rint", "fix", "floor", "ceil", "trunc",

        # Sums, products, differences

        # FIXME: Many of These are reductions or scans.
        # "prod", "sum", "nanprod", "nansum", "cumprod", "cumsum", "nancumprod",
        # "nancumsum", "diff", "ediff1d", "gradient", "cross", "trapz",

        # Exponents and logarithms
        "exp", "expm1", "exp2", "log", "log10", "log2", "log1p", "logaddexp",
        "logaddexp2",

        # Other special functions
        "i0", "sinc",

        # Floating point routines
        "signbit", "copysign", "frexp", "ldexp", "nextafter", "spacing",
        # Rational routines
        "lcm", "gcd",

        # Arithmetic operations
        "add", "reciprocal", "positive", "negative", "multiply", "divide", "power",
        "subtract", "true_divide", "floor_divide", "float_power", "fmod", "mod",
        "modf", "remainder", "divmod",

        # Handling complex numbers
        "angle", "real", "imag",
        # Implemented below:
        # "conj", "conjugate",

        # Miscellaneous
        "convolve", "clip", "sqrt", "cbrt", "square", "absolute", "abs", "fabs",
        "sign", "heaviside", "maximum", "fmax", "nan_to_num",

        # FIXME:
        # "interp",

        })

    _numpy_to_c_arc_functions = {
            "arcsin": "asin",
            "arccos": "acos",
            "arctan": "atan",
            "arctan2": "atan2",

            "arcsinh": "asinh",
            "arccosh": "acosh",
            "arctanh": "atanh",
            }

    _c_to_numpy_arc_functions = {c_name: numpy_name
            for numpy_name, c_name in _numpy_to_c_arc_functions.items()}

    def __getattr__(self, name):
        def loopy_implemented_elwise_func(*args):
            actx = self._array_context
            # FIXME: Maybe involve loopy type inference?
            result = actx.empty(args[0].shape, args[0].dtype)
            prg = actx._get_scalar_func_loopy_program(
                    c_name, nargs=len(args), naxes=len(args[0].shape))
            actx.call_loopy(prg, out=result,
                    **{"inp%d" % i: arg for i, arg in enumerate(args)})
            return result

        if name in self._c_to_numpy_arc_functions:
            from warnings import warn
            warn(f"'{name}' in ArrayContext.np is deprecated. "
                    "Use '{c_to_numpy_arc_functions[name]}' as in numpy. "
                    "The old name will stop working in 2021.",
                    DeprecationWarning, stacklevel=3)

        # normalize to C names anyway
        c_name = self._numpy_to_c_arc_functions.get(name, name)

        # limit which functions we try to hand off to loopy
        if name in self._numpy_math_functions:
            from meshmode.dof_array import obj_or_dof_array_vectorized_n_args
            return obj_or_dof_array_vectorized_n_args(loopy_implemented_elwise_func)
        else:
            raise AttributeError(name)

    def conjugate(self, x):
        # NOTE: conjugate distributes over object arrays, but it looks for a
        # `conjugate` ufunc, while some implementations only have the shorter
        # `conj` (e.g. cl.array.Array), so this should work for everybody.
        from meshmode.dof_array import obj_or_dof_array_vectorize
        return obj_or_dof_array_vectorize(lambda obj: obj.conj(), x)

    conj = conjugate


class _BaseFakeNumpyLinalgNamespace:
    def __init__(self, array_context):
        self._array_context = array_context


class ArrayContext:
    """An interface that allows a
    :class:`~meshmode.discretization.Discretization` to create and interact
    with arrays of degrees of freedom without fully specifying their types.

    .. automethod:: empty
    .. automethod:: zeros
    .. automethod:: empty_like
    .. automethod:: zeros_like
    .. automethod:: from_numpy
    .. automethod:: to_numpy
    .. automethod:: call_loopy
    .. attribute:: np

         Provides access to a namespace that serves as a work-alike to
         :mod:`numpy`.  The actual level of functionality provided is up to the
         individual array context implementation, however the functions and
         objects available under this namespace must not behave differently
         from :mod:`numpy`.

         As a baseline, special functions available through :mod:`loopy`
         (e.g. ``sin``, ``exp``) are accessible through this interface.

         Callables accessible through this namespace vectorize over object
         arrays, including :class:`meshmode.dof_array.DOFArray`.

    .. automethod:: freeze
    .. automethod:: thaw

    .. versionadded:: 2020.2
    """

    def __init__(self):
        self.np = self._get_fake_numpy_namespace()

    def _get_fake_numpy_namespace(self):
        return _BaseFakeNumpyNamespace(self)

    def empty(self, shape, dtype):
        raise NotImplementedError

    def zeros(self, shape, dtype):
        raise NotImplementedError

    def empty_like(self, ary):
        return self.empty(shape=ary.shape, dtype=ary.dtype)

    def zeros_like(self, ary):
        return self.zeros(shape=ary.shape, dtype=ary.dtype)

    def from_numpy(self, array: np.ndarray):
        r"""
        :returns: the :class:`numpy.ndarray` *array* converted to the
            array context's array type. The returned array will be
            :meth:`thaw`\ ed.
        """
        raise NotImplementedError

    def to_numpy(self, array):
        r"""
        :returns: *array*, an array recognized by the context, converted
            to a :class:`numpy.ndarray`. *array* must be
            :meth:`thaw`\ ed.
        """
        raise NotImplementedError

    def call_loopy(self, program, **kwargs):
        """Execute the :mod:`loopy` program *program* on the arguments
        *kwargs*.

        *program* is a :class:`loopy.LoopKernel` or :class:`loopy.LoopKernel`.
        It is expected to not yet be transformed for execution speed.
        It must have :attr:`loopy.Options.return_dict` set.

        :return: a :class:`dict` of outputs from the program, each an
            array understood by the context.
        """
        raise NotImplementedError

    @memoize_method
    def _get_scalar_func_loopy_program(self, c_name, nargs, naxes):
        from pymbolic import var

        var_names = ["i%d" % i for i in range(naxes)]
        size_names = ["n%d" % i for i in range(naxes)]
        subscript = tuple(var(vname) for vname in var_names)
        from islpy import make_zero_and_vars
        v = make_zero_and_vars(var_names, params=size_names)
        domain = v[0].domain()
        for vname, sname in zip(var_names, size_names):
            domain = domain & v[0].le_set(v[vname]) & v[vname].lt_set(v[sname])

        domain_bset, = domain.get_basic_sets()

        return make_loopy_program(
                [domain_bset],
                [
                    lp.Assignment(
                        var("out")[subscript],
                        var(c_name)(*[
                            var("inp%d" % i)[subscript] for i in range(nargs)]))
                    ],
                name="actx_special_%s" % c_name)

    def freeze(self, array):
        """Return a version of the context-defined array *array* that is
        'frozen', i.e. suitable for long-term storage and reuse. Frozen arrays
        do not support arithmetic. For example, in the context of
        :class:`~pyopencl.array.Array`, this might mean stripping the array
        of an associated command queue, whereas in a lazily-evaluated context,
        it might mean that the array is evaluated and stored.

        Freezing makes the array independent of this :class:`ArrayContext`;
        it is permitted to :meth:`thaw` it in a different one, as long as that
        context understands the array format.
        """
        raise NotImplementedError

    def thaw(self, array):
        """Take a 'frozen' array and return a new array representing the data in
        *array* that is able to perform arithmetic and other operations, using
        the execution resources of this context. In the context of
        :class:`~pyopencl.array.Array`, this might mean that the array is
        equipped with a command queue, whereas in a lazily-evaluated context,
        it might mean that the returned array is a symbol bound to
        the data in *array*.

        The returned array may not be used with other contexts while thawed.
        """
        raise NotImplementedError

    def compile(self, f: Callable[[Any], Any],
            input_like: np.array) -> Callable[[Any], Any]:
        """
        Returns a potentially more efficient implementation of the callable *f*.
        *f* is a side-effect free function that accepts a numpy object array
        of :class:`meshmode.dof_array.DOFArray`s shaped as *input_like* and returns
        a numpy object array of :class:`meshmode.dof_aray.DOFArray`s shaped as
        *output_like*.

        :arg output_like: if output_like is *None*. Then defaulted to *input_like*.
        """
        raise NotImplementedError

# }}}


# {{{ PyOpenCLArrayContext

class _PyOpenCLFakeNumpyNamespace(_BaseFakeNumpyNamespace):
    def _get_fake_numpy_linalg_namespace(self):
        return _PyOpenCLFakeNumpyLinalgNamespace(self._array_context)

    def maximum(self, x, y):
        import pyopencl.array as cl_array
        from meshmode.dof_array import obj_or_dof_array_vectorize_n_args
        return obj_or_dof_array_vectorize_n_args(
                partial(cl_array.maximum, queue=self._array_context.queue),
                x, y)

    def minimum(self, x, y):
        import pyopencl.array as cl_array
        from meshmode.dof_array import obj_or_dof_array_vectorize_n_args
        return obj_or_dof_array_vectorize_n_args(
                partial(cl_array.minimum, queue=self._array_context.queue),
                x, y)

    def where(self, criterion, then, else_):
        import pyopencl.array as cl_array
        from meshmode.dof_array import obj_or_dof_array_vectorize_n_args

        def where_inner(inner_crit, inner_then, inner_else):
            return cl_array.if_positive(inner_crit != 0, inner_then, inner_else,
                    queue=self._array_context.queue)

        return obj_or_dof_array_vectorize_n_args(where_inner, criterion, then, else_)

    def sum(self, a, dtype=None):
        import pyopencl.array as cl_array
        return cl_array.sum(
                a, dtype=dtype, queue=self._array_context.queue).get()[()]

    def min(self, a):
        import pyopencl.array as cl_array
        return cl_array.min(a, queue=self._array_context.queue).get()[()]

    def max(self, a):
        import pyopencl.array as cl_array
        return cl_array.max(a, queue=self._array_context.queue).get()[()]


def _flatten_grp_array(grp_ary):
    if grp_ary.size == 0:
        # Work around https://github.com/inducer/pyopencl/pull/402
        return grp_ary._new_with_changes(
                data=None, offset=0, shape=(0,), strides=(grp_ary.dtype.itemsize,))
    if grp_ary.flags.f_contiguous:
        return grp_ary.reshape(-1, order="F")
    elif grp_ary.flags.c_contiguous:
        return grp_ary.reshape(-1, order="C")
    else:
        raise ValueError("cannot flatten group array of DOFArray for norm, "
                f"with strides {grp_ary.strides} of {grp_ary.dtype}")


class _PyOpenCLFakeNumpyLinalgNamespace(_BaseFakeNumpyLinalgNamespace):
    def norm(self, array, ord=None):
        if len(array.shape) != 1:
            raise NotImplementedError("only vector norms are implemented")

        if ord is None:
            ord = 2

        # Handling DOFArrays here is not beautiful, but it sure does avoid
        # downstream headaches.
        from meshmode.dof_array import DOFArray
        if isinstance(array, DOFArray):
            import numpy.linalg as la
            return la.norm(np.array([
                self.norm(_flatten_grp_array(grp_ary), ord)
                for grp_ary in array]), ord)

        if array.size == 0:
            return 0

        from numbers import Number
        if ord == np.inf:
            return self._array_context.np.max(abs(array))
        elif isinstance(ord, Number) and ord > 0:
            return self._array_context.np.sum(abs(array)**ord)**(1/ord)
        else:
            raise NotImplementedError(f"unsupported value of 'ord': {ord}")

    @obj_array_vectorized_n_args
    def reshape(self, a, newshape):
        import pyopencl.array as cl_array
        return cl_array.reshape(a, newshape)

    @obj_array_vectorized_n_args
    def concatenate(self, arrays, axis=0):
        import pyopencl.array as cl_array
        return cl_array.concatenate(arrays, axis,
                self._array_context.queue, self._array_context.allocator)


class PyOpenCLArrayContext(ArrayContext):
    """
    A :class:`ArrayContext` that uses :class:`pyopencl.array.Array` instances
    for DOF arrays.

    .. attribute:: context

        A :class:`pyopencl.Context`.

    .. attribute:: queue

        A :class:`pyopencl.CommandQueue`.

    .. attribute:: allocator

        A PyOpenCL memory allocator. Can also be `None` (default) or `False` to
        use the default allocator. Please note that running with the default
        allocator allocates and deallocates OpenCL buffers directly. If lots
        of arrays are created (e.g. as results of computation), the associated cost
        may become significant. Using e.g. :class:`pyopencl.tools.MemoryPool`
        as the allocator can help avoid this cost.
    """

    def __init__(self, queue, allocator=None, wait_event_queue_length=None):
        r"""
        :arg wait_event_queue_length: The length of a queue of
            :class:`~pyopencl.Event` objects that are maintained by the
            array context, on a per-kernel-name basis. The events returned
            from kernel execution are appended to the queue, and Once the
            length of the queue exceeds *wait_event_queue_length*, the
            first event in the queue :meth:`pyopencl.Event.wait`\ ed on.

            *wait_event_queue_length* may be set to *False* to disable this feature.

            The use of *wait_event_queue_length* helps avoid enqueuing
            large amounts of work (and, potentially, allocating large amounts
            of memory) far ahead of the actual OpenCL execution front,
            by limiting the number of each type (name, really) of kernel
            that may reside unexecuted in the queue at one time.

        .. note::

            For now, *wait_event_queue_length* should be regarded as an
            experimental feature that may change or disappear at any minute.
        """
        super().__init__()
        self.context = queue.context
        self.queue = queue
        self.allocator = allocator if allocator else None

        if wait_event_queue_length is None:
            wait_event_queue_length = 10

        self._wait_event_queue_length = wait_event_queue_length
        self._kernel_name_to_wait_event_queue = {}

        import pyopencl as cl
        if allocator is None and queue.device.type & cl.device_type.GPU:
            from warnings import warn
            warn("PyOpenCLArrayContext created without an allocator on a GPU. "
                 "This can lead to high numbers of memory allocations. "
                 "Please consider using a pyopencl.tools.MemoryPool. "
                 "Run with allocator=False to disable this warning.")

    def _get_fake_numpy_namespace(self):
        return _PyOpenCLFakeNumpyNamespace(self)

    # {{{ ArrayContext interface

    def empty(self, shape, dtype):
        import pyopencl.array as cla
        return cla.empty(self.queue, shape=shape, dtype=dtype,
                allocator=self.allocator)

    def zeros(self, shape, dtype):
        import pyopencl.array as cla
        return cla.zeros(self.queue, shape=shape, dtype=dtype,
                allocator=self.allocator)

    def from_numpy(self, np_array: np.ndarray):
        import pyopencl.array as cla
        return cla.to_device(self.queue, np_array, allocator=self.allocator)

    def to_numpy(self, array):
        return array.get(queue=self.queue)

    def call_loopy(self, program, **kwargs):
        program = self.transform_loopy_program(program)

<<<<<<< HEAD
        # accommodate loopy with and without kernel callables
        try:
            options = program.options
        except AttributeError:
            try:
                options = program.root_kernel.options
            except AttributeError:
                entrypoint, = program.entrypoints
                options = program[entrypoint].options
        if not (options.return_dict and options.no_numpy):
            raise ValueError("Loopy program passed to call_loopy must "
                    "have return_dict and no_numpy options set. "
                    "Did you use meshmode.array_context.make_loopy_program "
                    "to create this program?")

=======
>>>>>>> 535f20a5
        evt, result = program(self.queue, **kwargs, allocator=self.allocator)

        if self._wait_event_queue_length is not False:
            try:
                name = program.name
            except AttributeError:
                name, = program.entrypoints
            wait_event_queue = self._kernel_name_to_wait_event_queue.setdefault(
                    name, [])

            wait_event_queue.append(evt)
            if len(wait_event_queue) > self._wait_event_queue_length:
                wait_event_queue.pop(0).wait()

        return result

    def freeze(self, array):
        array.finish()
        return array.with_queue(None)

    def thaw(self, array):
        return array.with_queue(self.queue)

    # }}}

    @memoize_method
    def transform_loopy_program(self, program):
        # accommodate loopy with and without kernel callables
        try:
            options = program.options
        except AttributeError:
            options = program.root_kernel.options
        if not (options.return_dict and options.no_numpy):
            raise ValueError("Loopy program passed to call_loopy must "
                    "have return_dict and no_numpy options set. "
                    "Did you use meshmode.array_context.make_loopy_program "
                    "to create this program?")

        # FIXME: This could be much smarter.
        import loopy as lp
        # accommodate loopy with and without kernel callables
        try:
            all_inames = program.all_inames()
        except AttributeError:
            try:
                all_inames = program.root_kernel.all_inames()
            except AttributeError:
                entrypoint, = program.entrypoints
                all_inames = program[entrypoint].all_inames()

        inner_iname = None
        if "iel" not in all_inames and "i0" in all_inames:
            outer_iname = "i0"

            if "i1" in all_inames:
                inner_iname = "i1"
        elif "iel" in all_inames:
            outer_iname = "iel"

            if "idof" in all_inames:
                inner_iname = "idof"
        else:
            # cannot "fit" the optimization strategy for the provided kernel
            # => bail
            return program

        if inner_iname is not None:
            program = lp.split_iname(program, inner_iname, 16, inner_tag="l.0")
        return lp.tag_inames(program, {outer_iname: "g.0"})

    def compile(self, f: Callable[[Any], Any],
            input_like: np.array) -> Callable[[Any], Any]:
        return f

# }}}


# {{{ pytest integration

def pytest_generate_tests_for_pyopencl_array_context(metafunc):
    """Parametrize tests for pytest to use a :mod:`pyopencl` array context.

    Performs device enumeration analogously to
    :func:`pyopencl.tools.pytest_generate_tests_for_pyopencl`.

    Using the line:

    .. code-block:: python

       from meshmode.array_context import pytest_generate_tests_for_pyopencl \
            as pytest_generate_tests

    in your pytest test scripts allows you to use the arguments ctx_factory,
    device, or platform in your test functions, and they will automatically be
    run for each OpenCL device/platform in the system, as appropriate.

    It also allows you to specify the ``PYOPENCL_TEST`` environment variable
    for device selection.
    """

    import pyopencl as cl
    from pyopencl.tools import _ContextFactory

    class ArrayContextFactory(_ContextFactory):
        def __call__(self):
            ctx = super().__call__()
            return PyOpenCLArrayContext(cl.CommandQueue(ctx))

        def __str__(self):
            return ("<array context factory for <pyopencl.Device '%s' on '%s'>" %
                    (self.device.name.strip(),
                     self.device.platform.name.strip()))

    import pyopencl.tools as cl_tools
    arg_names = cl_tools.get_pyopencl_fixture_arg_names(
            metafunc, extra_arg_names=["actx_factory"])

    if not arg_names:
        return

    arg_values, ids = cl_tools.get_pyopencl_fixture_arg_values()
    if "actx_factory" in arg_names:
        if "ctx_factory" in arg_names or "ctx_getter" in arg_names:
            raise RuntimeError("Cannot use both an 'actx_factory' and a "
                    "'ctx_factory' / 'ctx_getter' as arguments.")

        for arg_dict in arg_values:
            arg_dict["actx_factory"] = ArrayContextFactory(arg_dict["device"])

    arg_values = [
            tuple(arg_dict[name] for name in arg_names)
            for arg_dict in arg_values
            ]

    metafunc.parametrize(arg_names, arg_values, ids=ids)

# }}}


# {{{ PytatoArrayContext

class _PytatoFakeNumpyNamespace(_BaseFakeNumpyNamespace):

    @property
    def ns(self):
        return self._array_context.ns

    @obj_array_vectorized_n_args
    def exp(self, x):
        import pytato as pt
        return pt.exp(x)

    @obj_array_vectorized_n_args
    def reshape(self, a, newshape):
        import pytato as pt
        return pt.reshape(a, newshape)

    @obj_array_vectorized_n_args
    def concatenate(self, arrays, axis=0):
        import pytato as pt
        return pt.concatenate(arrays, axis)


class PytatoCompiledOperator:
    def __init__(self, actx, pytato_program, input_spec, output_spec):
        self.actx = actx
        self.pytato_program = pytato_program
        self.input_spec = input_spec
        self.output_spec = output_spec

    def __call__(self, fields):
        import pytato as pt
        import pyopencl.array as cla
        from meshmode.dof_array import DOFArray
        from pytools.obj_array import flat_obj_array

        def from_obj_array_to_input_dict(array):
            input_dict = {}
            for i in range(len(self.input_spec)):
                for j in range(self.input_spec[i]):
                    ary = array[i][j]
                    if isinstance(ary, pt.array.DataWrapper):
                        input_dict[f"_msh_inp_{i}_{j}"] = ary.data
                    elif isinstance(ary, cla.Array):
                        input_dict[f"_msh_inp_{i}_{j}"] = ary
                    else:
                        raise TypeError("Expect pt.DataWrapper or CL-array, got "
                                f"{type(ary)}")

            return input_dict

        def from_return_dict_to_obj_array(return_dict):
            return flat_obj_array([DOFArray.from_list(self.actx,
                [return_dict[f"_msh_out_{i}_{j}"]
                 for j in range(self.output_spec[i])])
                for i in range(len(self.output_spec))])

        in_dict = from_obj_array_to_input_dict(fields)
        _, out_dict = self.pytato_program(**in_dict)

        return from_return_dict_to_obj_array(out_dict)


class PytatoArrayContext(ArrayContext):
    """
    A :class:`ArrayContext` that uses :mod:`pytato` data types to represent
    the DOF arrays targeting OpenCL for offloading operations.

    .. attribute:: context

        A :class:`pyopencl.Context`.

    .. attribute:: queue

        A :class:`pyopencl.CommandQueue`.
    """
    def __init__(self, queue):
        import pytato as pt
        super().__init__()
        self.queue = queue
        self.ns = pt.Namespace()
        self.np = self._get_fake_numpy_namespace()

    def _get_fake_numpy_namespace(self):
        return _PytatoFakeNumpyNamespace(self)

    # {{{ ArrayContext interface

    def empty(self, shape, dtype):
        raise NotImplementedError("Debugging phase: should not call empty")
        import pytato as pt
        return pt.make_placeholder(self.ns, name=self.ns.name_gen("u"),
                shape=shape, dtype=dtype)

    def symbolic_array_var(self, shape, dtype, name=None):
        import pytato as pt
        return pt.make_placeholder(self.ns, shape=shape, dtype=dtype, name=name)

    def zeros(self, shape, dtype):
        import pytato as pt
        return pt.zeros(self.ns, shape, dtype)

    def from_numpy(self, np_array: np.ndarray):
        import pytato as pt
        import pyopencl.array as cla
        cl_array = cla.to_device(self.queue, np_array)
        return pt.make_data_wrapper(self.ns, cl_array)

    def to_numpy(self, array):
        cl_array = self.freeze(array)
        return cl_array.get(queue=self.queue)

    def call_loopy(self, program, **kwargs):
        entrypoint, = set(program.callables_table)
        from pytato.loopy import call_loopy
        return call_loopy(self.ns, program, kwargs, entrypoint)

    def freeze(self, array):
        import pytato as pt
        import pyopencl.array as cla

        if isinstance(array, pt.Placeholder):
            raise ValueError("freezing placeholder would return garbage valued"
                    " arrays")
        if isinstance(array, cla.Array):
            return array.with_queue(None)
        if not isinstance(array, pt.Array):
            raise TypeError("PytatoArrayContext.freeze invoked with non-pt arrays")

        prg = pt.generate_loopy(array, target=pt.PyOpenCLTarget(self.queue))
        evt, (cl_array,) = prg()
        evt.wait()

        return cl_array.with_queue(None)

    def thaw(self, array):
        import pytato as pt
        import pyopencl.array as cla

        if not isinstance(array, cla.Array):
            raise TypeError("PytatoArrayContext.thaw expects CL arrays, got "
                    f"{type(array)}")

        return pt.make_data_wrapper(self.ns, array.with_queue(self.queue))

    # }}}

    def compile(self, f: Callable[[Any], Any],
            input_like: np.array) -> Callable[[Any], Any]:
        from pytools.obj_array import flat_obj_array
        from meshmode.dof_array import DOFArray
        import pytato as pt

        def make_placeholder_like(fields_obj_ary):
            return flat_obj_array([DOFArray.from_list(self,
                [pt.make_placeholder(self.ns, grp_ary.shape,
                                     grp_ary.dtype, f"_msh_inp_{i}_{j}")
                 for j, grp_ary in enumerate(dof_ary)])
                for i, dof_ary in enumerate(fields_obj_ary)])

        def as_dict_of_named_arrays(fields_obj_ary):
            dict_of_named_arrays = {}
            # output_spec: a list of length #fields; ith-entry denotes #groups in
            # ith-field
            output_spec = []
            for i, field in enumerate(fields_obj_ary):
                output_spec.append(len(field))
                for j, grp in enumerate(field):
                    dict_of_named_arrays[f"_msh_out_{i}_{j}"] = grp

            return pt.make_dict_of_named_arrays(dict_of_named_arrays), output_spec

        outputs = f(make_placeholder_like(input_like))
        output_dict_of_named_arrays, output_spec = as_dict_of_named_arrays(outputs)

        pytato_program = pt.generate_loopy(output_dict_of_named_arrays,
                          options={"return_dict": True},
                          target=pt.PyOpenCLTarget(self.queue))

        return PytatoCompiledOperator(self, pytato_program, [len(field) for field in
            input_like], output_spec)

# }}}


# {{{ DebugArrayContext

class _DebugFakeNumpyNamespace(_BaseFakeNumpyNamespace):
    @property
    def actx_np(self):
        return self._array_context.actx.np

    @property
    def ref_actx_np(self):
        return self._array_context.ref_actx.np

    @obj_array_vectorized_n_args
    def exp(self, x):
        ary = self.actx_np.exp(x.array)
        ref_ary = self.ref_actx_np.exp(x.ref_array)

        result_dbg_ary = DebugArray(x.actx, ary,
                                    x.ref_actx, ref_ary)

        # DEBUG #
        result_dbg_ary.debug()

        return result_dbg_ary

    @obj_array_vectorized_n_args
    def reshape(self, a, newshape):
        ary = self.actx_np.reshape(a.array, newshape)
        ref_ary = self.ref_actx_np.reshape(a.ref_array, newshape)

        result_dbg_ary = DebugArray(a.actx, ary,
                                    a.ref_actx, ref_ary)

        # DEBUG #
        result_dbg_ary.debug()

        return result_dbg_ary

    @obj_array_vectorized_n_args
    def concatenate(self, arrays, axis=0):
        ary = self.actx_np.concatenate([array.array for array in arrays], axis)
        ref_ary = self.ref_actx_np.concatenate([array.ref_array
                                                for array in arrays], axis)

        result_dbg_ary = DebugArray(arrays[0].actx, ary,
                                    arrays[0].ref_actx, ref_ary)

        # DEBUG #
        result_dbg_ary.debug()

        return result_dbg_ary


class DebugArray:
    def __init__(self, actx, array, ref_actx, ref_array):
        self.array = array
        self.ref_array = ref_array
        self.actx = actx
        self.ref_actx = ref_actx

        assert isinstance(actx, ArrayContext)
        assert isinstance(ref_actx, ArrayContext)

    def __getitem__(self, key):
        ary = self.array[key]
        ref_ary = self.ref_array[key]

        result_dbg_ary = DebugArray(self.actx, ary,
                                    self.ref_actx, ref_ary)

        # DEBUG #
        result_dbg_ary.debug()

        return result_dbg_ary

    def debug(self):
        np_array = self.actx.to_numpy(self.array)
        np_ref_array = self.ref_actx.to_numpy(self.ref_array)
        np.testing.assert_almost_equal(np_array, np_ref_array)
        print(f"[{time.asctime()}]: Verified")

    def _binary_op(self, op, other, reverse=False):
        if isinstance(other, DebugArray):
            ary = op(self.array, other.array)
            ref_ary = op(self.ref_array, other.ref_array)
        else:
            assert isinstance(other, Number)
            ary = op(self.array, other)
            ref_ary = op(self.ref_array, other)

        result_dbg_ary = DebugArray(self.actx, ary,
                                    self.ref_actx, ref_ary)

        # DEBUG #
        result_dbg_ary.debug()

        return result_dbg_ary

    def _unary_op(self, op):
        ary = op(self.array)
        ref_ary = op(self.ref_array)

        result_dbg_ary = DebugArray(self.actx, ary,
                                    self.ref_actx, ref_ary)

        # DEBUG #
        result_dbg_ary.debug()

        return result_dbg_ary

    @property
    def shape(self):
        assert self.array.shape == self.ref_array.shape
        return self.array.shape

    @property
    def dtype(self):
        assert self.array.dtype == self.ref_array.dtype
        return self.array.dtype

    @property
    def size(self):
        assert self.array.size == self.ref_array.size
        return self.array.size

    __mul__ = partialmethod(_binary_op, operator.mul)
    __rmul__ = partialmethod(_binary_op, operator.mul, reverse=True)

    __add__ = partialmethod(_binary_op, operator.add)
    __radd__ = partialmethod(_binary_op, operator.add, reverse=True)

    __sub__ = partialmethod(_binary_op, operator.sub)
    __rsub__ = partialmethod(_binary_op, operator.sub, reverse=True)

    __truediv__ = partialmethod(_binary_op, operator.truediv)
    __rtruediv__ = partialmethod(_binary_op, operator.truediv, reverse=True)

    __pow__ = partialmethod(_binary_op, operator.pow)
    __rpow__ = partialmethod(_binary_op, operator.pow, reverse=True)

    __neg__ = partialmethod(_unary_op, operator.neg)


class DebugArrayContext(ArrayContext):
    """
    An array context to debug between 2 array contexts.

    .. attribute:: actx

        A :class:`meshmode.ArrayContext`.

    .. attribute:: ref_actx

        Reference :class:`meshmode.ArrayContext`.
    """

    def __init__(self, actx, ref_actx):
        super().__init__()
        self.actx = actx
        self.ref_actx = ref_actx

    def _get_fake_numpy_namespace(self):
        return _DebugFakeNumpyNamespace(self)

    # {{{ ArrayContext interface

    def empty(self, shape, dtype):
        return DebugArray(self.actx, self.actx.empty(shape, dtype),
                          self.ref_actx, self.ref_actx.empty(shape, dtype))

    def zeros(self, shape, dtype):
        return DebugArray(self.actx, self.actx.zeros(shape, dtype),
                          self.ref_actx, self.ref_actx.zeros(shape, dtype))

    def from_numpy(self, np_array: np.ndarray):
        return DebugArray(self.actx, self.actx.from_numpy(np_array),
                          self.ref_actx, self.ref_actx.from_numpy(np_array))

    def to_numpy(self, array):
        assert isinstance(array, DebugArray)

        # DEBUG #
        array.debug()

        return self.actx.to_numpy(array.array)

    def call_loopy(self, program, **kwargs):
        unmangled_kwargs = {key: val.array if isinstance(val, DebugArray) else val
                            for key, val in kwargs.items()}
        unmangled_ref_kwargs = {key: val.ref_array if isinstance(val, DebugArray)
                                     else val
                                for key, val in kwargs.items()}
        result = self.actx.call_loopy(program, **unmangled_kwargs)
        ref_result = self.ref_actx.call_loopy(program, **unmangled_ref_kwargs)

        assert result.keys() == ref_result.keys()

        dbg_array_result_dict = {}

        for key in result.keys():
            val = result[key]
            ref_val = ref_result[key]

            result_as_debug_array = DebugArray(self.actx, val,
                                               self.ref_actx, ref_val)

            # DEBUG #
            result_as_debug_array.debug()

            dbg_array_result_dict[key] = result_as_debug_array

        return dbg_array_result_dict

    def freeze(self, array):
        result = DebugArray(self.actx, self.actx.freeze(array.array),
                            self.ref_actx, self.ref_actx.freeze(array.ref_array))

        # DEBUG #
        result.debug()

        return result

    def thaw(self, array):
        result = DebugArray(self.actx, self.actx.thaw(array.array),
                            self.ref_actx, self.ref_actx.thaw(array.ref_array))

        # DEBUG #
        result.debug()

        return result

    # }}}

# }}}

# vim: foldmethod=marker<|MERGE_RESOLUTION|>--- conflicted
+++ resolved
@@ -27,14 +27,6 @@
 from typing import Callable, Any
 from loopy.version import MOST_RECENT_LANGUAGE_VERSION
 from pytools import memoize_method
-<<<<<<< HEAD
-from pytools.obj_array import obj_array_vectorized_n_args
-import operator
-from functools import partialmethod
-from numbers import Number
-import time
-=======
->>>>>>> 535f20a5
 
 __doc__ = """
 .. autofunction:: make_loopy_program
@@ -373,6 +365,15 @@
         import pyopencl.array as cl_array
         return cl_array.max(a, queue=self._array_context.queue).get()[()]
 
+    def reshape(self, a, newshape):
+        import pyopencl.array as cl_array
+        return cl_array.reshape(a, newshape)
+
+    def concatenate(self, arrays, axis=0):
+        import pyopencl.array as cl_array
+        return cl_array.concatenate(arrays, axis,
+                self._array_context.queue, self._array_context.allocator)
+
 
 def _flatten_grp_array(grp_ary):
     if grp_ary.size == 0:
@@ -416,17 +417,6 @@
         else:
             raise NotImplementedError(f"unsupported value of 'ord': {ord}")
 
-    @obj_array_vectorized_n_args
-    def reshape(self, a, newshape):
-        import pyopencl.array as cl_array
-        return cl_array.reshape(a, newshape)
-
-    @obj_array_vectorized_n_args
-    def concatenate(self, arrays, axis=0):
-        import pyopencl.array as cl_array
-        return cl_array.concatenate(arrays, axis,
-                self._array_context.queue, self._array_context.allocator)
-
 
 class PyOpenCLArrayContext(ArrayContext):
     """
@@ -517,7 +507,33 @@
     def call_loopy(self, program, **kwargs):
         program = self.transform_loopy_program(program)
 
-<<<<<<< HEAD
+        evt, result = program(self.queue, **kwargs, allocator=self.allocator)
+
+        if self._wait_event_queue_length is not False:
+            try:
+                name = program.name
+            except AttributeError:
+                name, = program.entrypoints
+            wait_event_queue = self._kernel_name_to_wait_event_queue.setdefault(
+                    name, [])
+
+            wait_event_queue.append(evt)
+            if len(wait_event_queue) > self._wait_event_queue_length:
+                wait_event_queue.pop(0).wait()
+
+        return result
+
+    def freeze(self, array):
+        array.finish()
+        return array.with_queue(None)
+
+    def thaw(self, array):
+        return array.with_queue(self.queue)
+
+    # }}}
+
+    @memoize_method
+    def transform_loopy_program(self, program):
         # accommodate loopy with and without kernel callables
         try:
             options = program.options
@@ -533,46 +549,6 @@
                     "Did you use meshmode.array_context.make_loopy_program "
                     "to create this program?")
 
-=======
->>>>>>> 535f20a5
-        evt, result = program(self.queue, **kwargs, allocator=self.allocator)
-
-        if self._wait_event_queue_length is not False:
-            try:
-                name = program.name
-            except AttributeError:
-                name, = program.entrypoints
-            wait_event_queue = self._kernel_name_to_wait_event_queue.setdefault(
-                    name, [])
-
-            wait_event_queue.append(evt)
-            if len(wait_event_queue) > self._wait_event_queue_length:
-                wait_event_queue.pop(0).wait()
-
-        return result
-
-    def freeze(self, array):
-        array.finish()
-        return array.with_queue(None)
-
-    def thaw(self, array):
-        return array.with_queue(self.queue)
-
-    # }}}
-
-    @memoize_method
-    def transform_loopy_program(self, program):
-        # accommodate loopy with and without kernel callables
-        try:
-            options = program.options
-        except AttributeError:
-            options = program.root_kernel.options
-        if not (options.return_dict and options.no_numpy):
-            raise ValueError("Loopy program passed to call_loopy must "
-                    "have return_dict and no_numpy options set. "
-                    "Did you use meshmode.array_context.make_loopy_program "
-                    "to create this program?")
-
         # FIXME: This could be much smarter.
         import loopy as lp
         # accommodate loopy with and without kernel callables
@@ -676,24 +652,32 @@
 
 # {{{ PytatoArrayContext
 
+class _PytatoFakeNumpyLinalgNamespace(_BaseFakeNumpyLinalgNamespace):
+    def norm(self, array, ord=None):
+        raise NotImplementedError
+
+
 class _PytatoFakeNumpyNamespace(_BaseFakeNumpyNamespace):
+    def _get_fake_numpy_linalg_namespace(self):
+        return _PytatoFakeNumpyLinalgNamespace(self._array_context)
 
     @property
     def ns(self):
         return self._array_context.ns
 
-    @obj_array_vectorized_n_args
     def exp(self, x):
         import pytato as pt
-        return pt.exp(x)
-
-    @obj_array_vectorized_n_args
+        from meshmode.dof_array import obj_or_dof_array_vectorize
+        return obj_or_dof_array_vectorize(pt.exp, x)
+
     def reshape(self, a, newshape):
         import pytato as pt
-        return pt.reshape(a, newshape)
-
-    @obj_array_vectorized_n_args
+
+        from meshmode.dof_array import obj_or_dof_array_vectorize_n_args
+        return obj_or_dof_array_vectorize_n_args(pt.reshape, a, newshape)
+
     def concatenate(self, arrays, axis=0):
+        raise NotImplementedError
         import pytato as pt
         return pt.concatenate(arrays, axis)
 
@@ -859,239 +843,4 @@
 
 # }}}
 
-
-# {{{ DebugArrayContext
-
-class _DebugFakeNumpyNamespace(_BaseFakeNumpyNamespace):
-    @property
-    def actx_np(self):
-        return self._array_context.actx.np
-
-    @property
-    def ref_actx_np(self):
-        return self._array_context.ref_actx.np
-
-    @obj_array_vectorized_n_args
-    def exp(self, x):
-        ary = self.actx_np.exp(x.array)
-        ref_ary = self.ref_actx_np.exp(x.ref_array)
-
-        result_dbg_ary = DebugArray(x.actx, ary,
-                                    x.ref_actx, ref_ary)
-
-        # DEBUG #
-        result_dbg_ary.debug()
-
-        return result_dbg_ary
-
-    @obj_array_vectorized_n_args
-    def reshape(self, a, newshape):
-        ary = self.actx_np.reshape(a.array, newshape)
-        ref_ary = self.ref_actx_np.reshape(a.ref_array, newshape)
-
-        result_dbg_ary = DebugArray(a.actx, ary,
-                                    a.ref_actx, ref_ary)
-
-        # DEBUG #
-        result_dbg_ary.debug()
-
-        return result_dbg_ary
-
-    @obj_array_vectorized_n_args
-    def concatenate(self, arrays, axis=0):
-        ary = self.actx_np.concatenate([array.array for array in arrays], axis)
-        ref_ary = self.ref_actx_np.concatenate([array.ref_array
-                                                for array in arrays], axis)
-
-        result_dbg_ary = DebugArray(arrays[0].actx, ary,
-                                    arrays[0].ref_actx, ref_ary)
-
-        # DEBUG #
-        result_dbg_ary.debug()
-
-        return result_dbg_ary
-
-
-class DebugArray:
-    def __init__(self, actx, array, ref_actx, ref_array):
-        self.array = array
-        self.ref_array = ref_array
-        self.actx = actx
-        self.ref_actx = ref_actx
-
-        assert isinstance(actx, ArrayContext)
-        assert isinstance(ref_actx, ArrayContext)
-
-    def __getitem__(self, key):
-        ary = self.array[key]
-        ref_ary = self.ref_array[key]
-
-        result_dbg_ary = DebugArray(self.actx, ary,
-                                    self.ref_actx, ref_ary)
-
-        # DEBUG #
-        result_dbg_ary.debug()
-
-        return result_dbg_ary
-
-    def debug(self):
-        np_array = self.actx.to_numpy(self.array)
-        np_ref_array = self.ref_actx.to_numpy(self.ref_array)
-        np.testing.assert_almost_equal(np_array, np_ref_array)
-        print(f"[{time.asctime()}]: Verified")
-
-    def _binary_op(self, op, other, reverse=False):
-        if isinstance(other, DebugArray):
-            ary = op(self.array, other.array)
-            ref_ary = op(self.ref_array, other.ref_array)
-        else:
-            assert isinstance(other, Number)
-            ary = op(self.array, other)
-            ref_ary = op(self.ref_array, other)
-
-        result_dbg_ary = DebugArray(self.actx, ary,
-                                    self.ref_actx, ref_ary)
-
-        # DEBUG #
-        result_dbg_ary.debug()
-
-        return result_dbg_ary
-
-    def _unary_op(self, op):
-        ary = op(self.array)
-        ref_ary = op(self.ref_array)
-
-        result_dbg_ary = DebugArray(self.actx, ary,
-                                    self.ref_actx, ref_ary)
-
-        # DEBUG #
-        result_dbg_ary.debug()
-
-        return result_dbg_ary
-
-    @property
-    def shape(self):
-        assert self.array.shape == self.ref_array.shape
-        return self.array.shape
-
-    @property
-    def dtype(self):
-        assert self.array.dtype == self.ref_array.dtype
-        return self.array.dtype
-
-    @property
-    def size(self):
-        assert self.array.size == self.ref_array.size
-        return self.array.size
-
-    __mul__ = partialmethod(_binary_op, operator.mul)
-    __rmul__ = partialmethod(_binary_op, operator.mul, reverse=True)
-
-    __add__ = partialmethod(_binary_op, operator.add)
-    __radd__ = partialmethod(_binary_op, operator.add, reverse=True)
-
-    __sub__ = partialmethod(_binary_op, operator.sub)
-    __rsub__ = partialmethod(_binary_op, operator.sub, reverse=True)
-
-    __truediv__ = partialmethod(_binary_op, operator.truediv)
-    __rtruediv__ = partialmethod(_binary_op, operator.truediv, reverse=True)
-
-    __pow__ = partialmethod(_binary_op, operator.pow)
-    __rpow__ = partialmethod(_binary_op, operator.pow, reverse=True)
-
-    __neg__ = partialmethod(_unary_op, operator.neg)
-
-
-class DebugArrayContext(ArrayContext):
-    """
-    An array context to debug between 2 array contexts.
-
-    .. attribute:: actx
-
-        A :class:`meshmode.ArrayContext`.
-
-    .. attribute:: ref_actx
-
-        Reference :class:`meshmode.ArrayContext`.
-    """
-
-    def __init__(self, actx, ref_actx):
-        super().__init__()
-        self.actx = actx
-        self.ref_actx = ref_actx
-
-    def _get_fake_numpy_namespace(self):
-        return _DebugFakeNumpyNamespace(self)
-
-    # {{{ ArrayContext interface
-
-    def empty(self, shape, dtype):
-        return DebugArray(self.actx, self.actx.empty(shape, dtype),
-                          self.ref_actx, self.ref_actx.empty(shape, dtype))
-
-    def zeros(self, shape, dtype):
-        return DebugArray(self.actx, self.actx.zeros(shape, dtype),
-                          self.ref_actx, self.ref_actx.zeros(shape, dtype))
-
-    def from_numpy(self, np_array: np.ndarray):
-        return DebugArray(self.actx, self.actx.from_numpy(np_array),
-                          self.ref_actx, self.ref_actx.from_numpy(np_array))
-
-    def to_numpy(self, array):
-        assert isinstance(array, DebugArray)
-
-        # DEBUG #
-        array.debug()
-
-        return self.actx.to_numpy(array.array)
-
-    def call_loopy(self, program, **kwargs):
-        unmangled_kwargs = {key: val.array if isinstance(val, DebugArray) else val
-                            for key, val in kwargs.items()}
-        unmangled_ref_kwargs = {key: val.ref_array if isinstance(val, DebugArray)
-                                     else val
-                                for key, val in kwargs.items()}
-        result = self.actx.call_loopy(program, **unmangled_kwargs)
-        ref_result = self.ref_actx.call_loopy(program, **unmangled_ref_kwargs)
-
-        assert result.keys() == ref_result.keys()
-
-        dbg_array_result_dict = {}
-
-        for key in result.keys():
-            val = result[key]
-            ref_val = ref_result[key]
-
-            result_as_debug_array = DebugArray(self.actx, val,
-                                               self.ref_actx, ref_val)
-
-            # DEBUG #
-            result_as_debug_array.debug()
-
-            dbg_array_result_dict[key] = result_as_debug_array
-
-        return dbg_array_result_dict
-
-    def freeze(self, array):
-        result = DebugArray(self.actx, self.actx.freeze(array.array),
-                            self.ref_actx, self.ref_actx.freeze(array.ref_array))
-
-        # DEBUG #
-        result.debug()
-
-        return result
-
-    def thaw(self, array):
-        result = DebugArray(self.actx, self.actx.thaw(array.array),
-                            self.ref_actx, self.ref_actx.thaw(array.ref_array))
-
-        # DEBUG #
-        result.debug()
-
-        return result
-
-    # }}}
-
-# }}}
-
 # vim: foldmethod=marker