__copyright__ = "Copyright (C) 2020 Andreas Kloeckner"

__license__ = """
Permission is hereby granted, free of charge, to any person obtaining a copy
of this software and associated documentation files (the "Software"), to deal
in the Software without restriction, including without limitation the rights
to use, copy, modify, merge, publish, distribute, sublicense, and/or sell
copies of the Software, and to permit persons to whom the Software is
furnished to do so, subject to the following conditions:

The above copyright notice and this permission notice shall be included in
all copies or substantial portions of the Software.

THE SOFTWARE IS PROVIDED "AS IS", WITHOUT WARRANTY OF ANY KIND, EXPRESS OR
IMPLIED, INCLUDING BUT NOT LIMITED TO THE WARRANTIES OF MERCHANTABILITY,
FITNESS FOR A PARTICULAR PURPOSE AND NONINFRINGEMENT. IN NO EVENT SHALL THE
AUTHORS OR COPYRIGHT HOLDERS BE LIABLE FOR ANY CLAIM, DAMAGES OR OTHER
LIABILITY, WHETHER IN AN ACTION OF CONTRACT, TORT OR OTHERWISE, ARISING FROM,
OUT OF OR IN CONNECTION WITH THE SOFTWARE OR THE USE OR OTHER DEALINGS IN
THE SOFTWARE.
"""

from typing import Union, Sequence
from functools import partial
import operator
import numpy as np
import loopy as lp
from loopy.version import MOST_RECENT_LANGUAGE_VERSION
from pytools import memoize_method
<<<<<<< HEAD
from pytools.tag import Tag, UniqueTag

__doc__ = """
.. autofunction:: make_loopy_program
.. autoclass:: IsDOFArray
=======
from pytools.tag import Tag
from abc import ABC, abstractmethod


__doc__ = """
.. autofunction:: make_loopy_program
.. autoclass:: CommonSubexpressionTag
.. autoclass:: FirstAxisIsElementsTag
>>>>>>> 6bab0e7a
.. autoclass:: ArrayContext
.. autoclass:: PyOpenCLArrayContext
.. autofunction:: pytest_generate_tests_for_pyopencl_array_context
.. autofunction:: generate_pytest_generate_tests
"""


_DEFAULT_LOOPY_OPTIONS = lp.Options(
        no_numpy=True,
        return_dict=True)


def make_loopy_program(domains, statements, kernel_data=None,
        name="mm_actx_kernel"):
    """Return a :class:`loopy.LoopKernel` suitable for use with
    :meth:`ArrayContext.call_loopy`.
    """
    if kernel_data is None:
        kernel_data = ["..."]

    return lp.make_kernel(
            domains,
            statements,
            kernel_data=kernel_data,
            options=_DEFAULT_LOOPY_OPTIONS,
            default_offset=lp.auto,
            name=name,
            lang_version=MOST_RECENT_LANGUAGE_VERSION)


<<<<<<< HEAD
# {{{ Tags

class IsDOFArray(Tag):
    """A tag to mark arrays of DOFs in :mod:`loopy` kernels. Applications
    could use this to decide how to change the memory layout of
    these arrays.
    """
    pass

class ParameterValue(UniqueTag):

    def __init__(self, value):
        self.value = value

    # }}}
=======
def _loopy_get_default_entrypoint(t_unit):
    try:
        # main and "kernel callables" branch
        return t_unit.default_entrypoint
    except AttributeError:
        try:
            return t_unit.root_kernel
        except AttributeError:
            raise TypeError("unable to find default entry point for loopy "
                    "translation unit")
>>>>>>> 6bab0e7a


# {{{ ArrayContext

class _BaseFakeNumpyNamespace:
    def __init__(self, array_context):
        self._array_context = array_context
        self.linalg = self._get_fake_numpy_linalg_namespace()

    def _get_fake_numpy_linalg_namespace(self):
        return _BaseFakeNumpyLinalgNamespace(self._array_context)

    _numpy_math_functions = frozenset({
        # https://numpy.org/doc/stable/reference/routines.math.html

        # FIXME: Heads up: not all of these are supported yet.
        # But I felt it was important to only dispatch actually existing
        # numpy functions to loopy.

        # Trigonometric functions
        "sin", "cos", "tan", "arcsin", "arccos", "arctan", "hypot", "arctan2",
        "degrees", "radians", "unwrap", "deg2rad", "rad2deg",

        # Hyperbolic functions
        "sinh", "cosh", "tanh", "arcsinh", "arccosh", "arctanh",

        # Rounding
        "around", "round_", "rint", "fix", "floor", "ceil", "trunc",

        # Sums, products, differences

        # FIXME: Many of These are reductions or scans.
        # "prod", "sum", "nanprod", "nansum", "cumprod", "cumsum", "nancumprod",
        # "nancumsum", "diff", "ediff1d", "gradient", "cross", "trapz",

        # Exponents and logarithms
        "exp", "expm1", "exp2", "log", "log10", "log2", "log1p", "logaddexp",
        "logaddexp2",

        # Other special functions
        "i0", "sinc",

        # Floating point routines
        "signbit", "copysign", "frexp", "ldexp", "nextafter", "spacing",
        # Rational routines
        "lcm", "gcd",

        # Arithmetic operations
        "add", "reciprocal", "positive", "negative", "multiply", "divide", "power",
        "subtract", "true_divide", "floor_divide", "float_power", "fmod", "mod",
        "modf", "remainder", "divmod",

        # Handling complex numbers
        "angle", "real", "imag",
        # Implemented below:
        # "conj", "conjugate",

        # Miscellaneous
        "convolve", "clip", "sqrt", "cbrt", "square", "absolute", "abs", "fabs",
        "sign", "heaviside", "maximum", "fmax", "nan_to_num",

        # FIXME:
        # "interp",

        })

    _numpy_to_c_arc_functions = {
            "arcsin": "asin",
            "arccos": "acos",
            "arctan": "atan",
            "arctan2": "atan2",

            "arcsinh": "asinh",
            "arccosh": "acosh",
            "arctanh": "atanh",
            }

    _c_to_numpy_arc_functions = {c_name: numpy_name
            for numpy_name, c_name in _numpy_to_c_arc_functions.items()}

    def __getattr__(self, name):
        def loopy_implemented_elwise_func(*args):
            actx = self._array_context
            # FIXME: Maybe involve loopy type inference?
            result = actx.empty(args[0].shape, args[0].dtype)
            prg = actx._get_scalar_func_loopy_program(
                    c_name, nargs=len(args), naxes=len(args[0].shape))
            actx.call_loopy(prg, out=result,
                    **{"inp%d" % i: arg for i, arg in enumerate(args)})
            return result

        if name in self._c_to_numpy_arc_functions:
            from warnings import warn
            warn(f"'{name}' in ArrayContext.np is deprecated. "
                    "Use '{c_to_numpy_arc_functions[name]}' as in numpy. "
                    "The old name will stop working in 2021.",
                    DeprecationWarning, stacklevel=3)

        # normalize to C names anyway
        c_name = self._numpy_to_c_arc_functions.get(name, name)

        # limit which functions we try to hand off to loopy
        if name in self._numpy_math_functions:
            from meshmode.dof_array import obj_or_dof_array_vectorized_n_args
            return obj_or_dof_array_vectorized_n_args(loopy_implemented_elwise_func)
        else:
            raise AttributeError(name)

    def _new_like(self, ary, alloc_like):
        # FIXME: DOFArray should not be here (circular dependencies)
        from meshmode.dof_array import DOFArray
        from numbers import Number

        if isinstance(ary, DOFArray):
            return DOFArray(self._array_context, tuple([
                alloc_like(subary) for subary in ary
                ]))
        elif isinstance(ary, np.ndarray) and ary.dtype.char == "O":
            raise NotImplementedError("operation not implemented for object arrays")
        elif isinstance(ary, Number):
            # NOTE: `np.zeros_like(x)` returns `array(x, shape=())`, which
            # is best implemented by concrete array contexts, if at all
            raise NotImplementedError("operation not implemented for scalars")
        else:
            return alloc_like(ary)

    def empty_like(self, ary):
        return self._new_like(ary, self._array_context.empty_like)

    def zeros_like(self, ary):
        return self._new_like(ary, self._array_context.zeros_like)

    def conjugate(self, x):
        # NOTE: conjugate distributes over object arrays, but it looks for a
        # `conjugate` ufunc, while some implementations only have the shorter
        # `conj` (e.g. cl.array.Array), so this should work for everybody.
        from meshmode.dof_array import obj_or_dof_array_vectorize
        return obj_or_dof_array_vectorize(lambda obj: obj.conj(), x)

    conj = conjugate


class _BaseFakeNumpyLinalgNamespace:
    def __init__(self, array_context):
        self._array_context = array_context


# {{{ program metadata

class CommonSubexpressionTag(Tag):
    """A tag that is applicable to arrays indicating that this same array
    may be evaluated multiple times, and that the implementation should
    eliminate those redundant evaluations if possible.

    .. versionadded:: 2021.2
    """


class FirstAxisIsElementsTag(Tag):
    """A tag that is applicable to array outputs indicating that the
    first index corresponds to element indices. This suggests that
    the implementation should set element indices as the outermost
    loop extent.

    .. versionadded:: 2021.2
    """

# }}}


class ArrayContext(ABC):
    """An interface that allows a
    :class:`~meshmode.discretization.Discretization` to create and interact
    with arrays of degrees of freedom without fully specifying their types.

    .. versionadded:: 2020.2

    .. automethod:: empty
    .. automethod:: zeros
    .. automethod:: empty_like
    .. automethod:: zeros_like
    .. automethod:: from_numpy
    .. automethod:: to_numpy
    .. automethod:: call_loopy
    .. automethod:: einsum
    .. attribute:: np

         Provides access to a namespace that serves as a work-alike to
         :mod:`numpy`.  The actual level of functionality provided is up to the
         individual array context implementation, however the functions and
         objects available under this namespace must not behave differently
         from :mod:`numpy`.

         As a baseline, special functions available through :mod:`loopy`
         (e.g. ``sin``, ``exp``) are accessible through this interface.

         Callables accessible through this namespace vectorize over object
         arrays, including :class:`meshmode.dof_array.DOFArray`.

    .. automethod:: freeze
    .. automethod:: thaw
    .. automethod:: tag
    .. automethod:: tag_axis
    """

    def __init__(self):
        self.np = self._get_fake_numpy_namespace()

    def _get_fake_numpy_namespace(self):
        return _BaseFakeNumpyNamespace(self)

    @abstractmethod
    def empty(self, shape, dtype):
        pass

    @abstractmethod
    def zeros(self, shape, dtype):
        pass

    def empty_like(self, ary):
        return self.empty(shape=ary.shape, dtype=ary.dtype)

    def zeros_like(self, ary):
        return self.zeros(shape=ary.shape, dtype=ary.dtype)

    @abstractmethod
    def from_numpy(self, array: np.ndarray):
        r"""
        :returns: the :class:`numpy.ndarray` *array* converted to the
            array context's array type. The returned array will be
            :meth:`thaw`\ ed.
        """
        pass

    @abstractmethod
    def to_numpy(self, array):
        r"""
        :returns: *array*, an array recognized by the context, converted
            to a :class:`numpy.ndarray`. *array* must be
            :meth:`thaw`\ ed.
        """
        pass

    def call_loopy(self, program, **kwargs):
        """Execute the :mod:`loopy` program *program* on the arguments
        *kwargs*.

        *program* is a :class:`loopy.LoopKernel` or :class:`loopy.LoopKernel`.
        It is expected to not yet be transformed for execution speed.
        It must have :attr:`loopy.Options.return_dict` set.

        :return: a :class:`dict` of outputs from the program, each an
            array understood by the context.
        """

    @memoize_method
    def _get_scalar_func_loopy_program(self, c_name, nargs, naxes):
        from pymbolic import var

        var_names = ["i%d" % i for i in range(naxes)]
        size_names = ["n%d" % i for i in range(naxes)]
        subscript = tuple(var(vname) for vname in var_names)
        from islpy import make_zero_and_vars
        v = make_zero_and_vars(var_names, params=size_names)
        domain = v[0].domain()
        for vname, sname in zip(var_names, size_names):
            domain = domain & v[0].le_set(v[vname]) & v[vname].lt_set(v[sname])

        domain_bset, = domain.get_basic_sets()

        prog = make_loopy_program(
                [domain_bset],
                [
                    lp.Assignment(
                        var("out")[subscript],
                        var(c_name)(*[
                            var("inp%d" % i)[subscript] for i in range(nargs)]))
                    ],
                name="actx_special_%s" % c_name)

<<<<<<< HEAD
        for arg in prog.args:
            if isinstance(arg, lp.ArrayArg):
                arg.tags = IsDOFArray()
            if arg.name == "out":
                arg.is_output_only = True



        return prog

=======
    @abstractmethod
>>>>>>> 6bab0e7a
    def freeze(self, array):
        """Return a version of the context-defined array *array* that is
        'frozen', i.e. suitable for long-term storage and reuse. Frozen arrays
        do not support arithmetic. For example, in the context of
        :class:`~pyopencl.array.Array`, this might mean stripping the array
        of an associated command queue, whereas in a lazily-evaluated context,
        it might mean that the array is evaluated and stored.

        Freezing makes the array independent of this :class:`ArrayContext`;
        it is permitted to :meth:`thaw` it in a different one, as long as that
        context understands the array format.
        """

    @abstractmethod
    def thaw(self, array):
        """Take a 'frozen' array and return a new array representing the data in
        *array* that is able to perform arithmetic and other operations, using
        the execution resources of this context. In the context of
        :class:`~pyopencl.array.Array`, this might mean that the array is
        equipped with a command queue, whereas in a lazily-evaluated context,
        it might mean that the returned array is a symbol bound to
        the data in *array*.

        The returned array may not be used with other contexts while thawed.
        """

    @abstractmethod
    def tag(self, tags: Union[Sequence[Tag], Tag], array):
        """If the array type used by the array context is capable of capturing
        metadata, return a version of *array* with the *tags* applied. *array*
        itself is not modified.

        .. versionadded:: 2021.2
        """

    @abstractmethod
    def tag_axis(self, iaxis, tags: Union[Sequence[Tag], Tag], array):
        """If the array type used by the array context is capable of capturing
        metadata, return a version of *array* in which axis number *iaxis* has
        the *tags* applied. *array* itself is not modified.

        .. versionadded:: 2021.2
        """

    @memoize_method
    def _get_einsum_prg(self, spec, arg_names, tagged):
        return lp.make_einsum(
            spec,
            arg_names,
            options=_DEFAULT_LOOPY_OPTIONS,
            tags=tagged,
        )

    # This lives here rather than in .np because the interface does not
    # agree with numpy's all that well. Why can't it, you ask?
    # Well, optimizing generic einsum for OpenCL/GPU execution
    # is actually difficult, even in eager mode, and so without added
    # metadata describing what's happening, transform_loopy_program
    # has a very difficult (hopeless?) job to do.
    #
    # Unfortunately, the existing metadata support (cf. .tag()) cannot
    # help with eager mode execution [1], because, by definition, when the
    # result is passed to .tag(), it is already computed.
    # That's why einsum's interface here needs to be cluttered with
    # metadata, and that's why it can't live under .np.
    # [1] https://github.com/inducer/meshmode/issues/177
    def einsum(self, spec, *args, arg_names=None, tagged=()):
        """Computes the result of Einstein summation following the
        convention in :func:`numpy.einsum`.

        :arg spec: a string denoting the subscripts for
            summation as a comma-separated list of subscript labels.
            This follows the usual :func:`numpy.einsum` convention.
            Note that the explicit indicator `->` for the precise output
            form is required.
        :arg args: a sequence of array-like operands, whose order matches
            the subscript labels provided by *spec*.
        :arg arg_names: an optional iterable of string types denoting
            the names of the *args*. If *None*, default names will be
            generated.
        :arg tagged: an optional sequence of :class:`pytools.tag.Tag`
            objects specifying the tags to be applied to the operation.

        :return: the output of the einsum :mod:`loopy` program
        """
        if arg_names is None:
            arg_names = tuple("arg%d" % i for i in range(len(args)))

        prg = self._get_einsum_prg(spec, arg_names, tagged)
        return self.call_loopy(
            prg, **{arg_names[i]: arg for i, arg in enumerate(args)}
        )["out"]

# }}}


# {{{ PyOpenCLArrayContext

class _PyOpenCLFakeNumpyNamespace(_BaseFakeNumpyNamespace):
    def _get_fake_numpy_linalg_namespace(self):
        return _PyOpenCLFakeNumpyLinalgNamespace(self._array_context)

    def _bop(self, op, x, y):
        from meshmode.dof_array import obj_or_dof_array_vectorize_n_args
        return obj_or_dof_array_vectorize_n_args(op, x, y)

    def equal(self, x, y): return self._bop(operator.eq, x, y)  # noqa: E704
    def not_equal(self, x, y): return self._bop(operator.ne, x, y)  # noqa: E704
    def greater(self, x, y): return self._bop(operator.gt, x, y)  # noqa: E704
    def greater_equal(self, x, y): return self._bop(operator.ge, x, y)  # noqa: E704
    def less(self, x, y): return self._bop(operator.lt, x, y)  # noqa: E704
    def less_equal(self, x, y): return self._bop(operator.le, x, y)  # noqa: E704

    def ones_like(self, ary):
        def _ones_like(subary):
            ones = self._array_context.empty_like(subary)
            ones.fill(1)
            return ones

        return self._new_like(ary, _ones_like)

    def maximum(self, x, y):
        import pyopencl.array as cl_array
        from meshmode.dof_array import obj_or_dof_array_vectorize_n_args
        return obj_or_dof_array_vectorize_n_args(
                partial(cl_array.maximum, queue=self._array_context.queue),
                x, y)

    def minimum(self, x, y):
        import pyopencl.array as cl_array
        from meshmode.dof_array import obj_or_dof_array_vectorize_n_args
        return obj_or_dof_array_vectorize_n_args(
                partial(cl_array.minimum, queue=self._array_context.queue),
                x, y)

    def where(self, criterion, then, else_):
        import pyopencl.array as cl_array
        from meshmode.dof_array import obj_or_dof_array_vectorize_n_args

        def where_inner(inner_crit, inner_then, inner_else):
            if isinstance(inner_crit, bool):
                return inner_then if inner_crit else inner_else
            return cl_array.if_positive(inner_crit != 0, inner_then, inner_else,
                    queue=self._array_context.queue)

        return obj_or_dof_array_vectorize_n_args(where_inner, criterion, then, else_)

    def sum(self, a, dtype=None):
        import pyopencl.array as cl_array
        return cl_array.sum(
                a, dtype=dtype, queue=self._array_context.queue).get()[()]

    def min(self, a):
        import pyopencl.array as cl_array
        return cl_array.min(a, queue=self._array_context.queue).get()[()]

    def max(self, a):
        import pyopencl.array as cl_array
        return cl_array.max(a, queue=self._array_context.queue).get()[()]

    def stack(self, arrays, axis=0):
        import pyopencl.array as cla
        from meshmode.dof_array import obj_or_dof_array_vectorize_n_args
        return obj_or_dof_array_vectorize_n_args(
                lambda *args: cla.stack(arrays=args, axis=axis,  # pylint: disable=no-member  # noqa: E501
                    queue=self._array_context.queue),
                *arrays)


def _flatten_grp_array(grp_ary):
    if grp_ary.size == 0:
        # Work around https://github.com/inducer/pyopencl/pull/402
        return grp_ary._new_with_changes(
                data=None, offset=0, shape=(0,), strides=(grp_ary.dtype.itemsize,))
    if grp_ary.flags.f_contiguous:
        return grp_ary.reshape(-1, order="F")
    elif grp_ary.flags.c_contiguous:
        return grp_ary.reshape(-1, order="C")
    else:
        raise ValueError("cannot flatten group array of DOFArray for norm, "
                f"with strides {grp_ary.strides} of {grp_ary.dtype}")


class _PyOpenCLFakeNumpyLinalgNamespace(_BaseFakeNumpyLinalgNamespace):
    def norm(self, array, ord=None):
        if len(array.shape) != 1:
            raise NotImplementedError("only vector norms are implemented")

        if ord is None:
            ord = 2

        # FIXME: Handling DOFArrays here is not beautiful, but it sure does avoid
        # downstream headaches.
        from meshmode.dof_array import DOFArray
        if isinstance(array, DOFArray):
            import numpy.linalg as la
            return la.norm(np.array([
                self.norm(_flatten_grp_array(grp_ary), ord)
                for grp_ary in array]), ord)

        if array.size == 0:
            return 0

        from numbers import Number
        if ord == np.inf:
            return self._array_context.np.max(abs(array))
        elif isinstance(ord, Number) and ord > 0:
            return self._array_context.np.sum(abs(array)**ord)**(1/ord)
        else:
            raise NotImplementedError(f"unsupported value of 'ord': {ord}")


class PyOpenCLArrayContext(ArrayContext):
    """
    A :class:`ArrayContext` that uses :class:`pyopencl.array.Array` instances
    for DOF arrays.

    .. attribute:: context

        A :class:`pyopencl.Context`.

    .. attribute:: queue

        A :class:`pyopencl.CommandQueue`.

    .. attribute:: allocator

        A PyOpenCL memory allocator. Can also be `None` (default) or `False` to
        use the default allocator. Please note that running with the default
        allocator allocates and deallocates OpenCL buffers directly. If lots
        of arrays are created (e.g. as results of computation), the associated cost
        may become significant. Using e.g. :class:`pyopencl.tools.MemoryPool`
        as the allocator can help avoid this cost.
    """

    def __init__(self, queue, allocator=None, wait_event_queue_length=None):
        r"""
        :arg wait_event_queue_length: The length of a queue of
            :class:`~pyopencl.Event` objects that are maintained by the
            array context, on a per-kernel-name basis. The events returned
            from kernel execution are appended to the queue, and Once the
            length of the queue exceeds *wait_event_queue_length*, the
            first event in the queue :meth:`pyopencl.Event.wait`\ ed on.

            *wait_event_queue_length* may be set to *False* to disable this feature.

            The use of *wait_event_queue_length* helps avoid enqueuing
            large amounts of work (and, potentially, allocating large amounts
            of memory) far ahead of the actual OpenCL execution front,
            by limiting the number of each type (name, really) of kernel
            that may reside unexecuted in the queue at one time.

        .. note::

            For now, *wait_event_queue_length* should be regarded as an
            experimental feature that may change or disappear at any minute.
        """
        super().__init__()
        self.context = queue.context
        self.queue = queue
        self.allocator = allocator if allocator else None

        if wait_event_queue_length is None:
            wait_event_queue_length = 10

        self._wait_event_queue_length = wait_event_queue_length
        self._kernel_name_to_wait_event_queue = {}

        import pyopencl as cl
        if allocator is None and queue.device.type & cl.device_type.GPU:
            from warnings import warn
            warn("PyOpenCLArrayContext created without an allocator on a GPU. "
                 "This can lead to high numbers of memory allocations. "
                 "Please consider using a pyopencl.tools.MemoryPool. "
                 "Run with allocator=False to disable this warning.")

    def _get_fake_numpy_namespace(self):
        return _PyOpenCLFakeNumpyNamespace(self)

    # {{{ ArrayContext interface

    def empty(self, shape, dtype):
        import pyopencl.array as cla
        return cla.empty(self.queue, shape=shape, dtype=dtype,
                allocator=self.allocator)

    def zeros(self, shape, dtype):
        import pyopencl.array as cla
        return cla.zeros(self.queue, shape=shape, dtype=dtype,
                allocator=self.allocator)

    def from_numpy(self, array: np.ndarray):
        import pyopencl.array as cla
        return cla.to_device(self.queue, array, allocator=self.allocator)

    def to_numpy(self, array):
        return array.get(queue=self.queue)

    def call_loopy(self, t_unit, **kwargs):
        t_unit = self.transform_loopy_program(t_unit)
        default_entrypoint = _loopy_get_default_entrypoint(t_unit)
        prg_name = default_entrypoint.name

        evt, result = t_unit(self.queue, **kwargs, allocator=self.allocator)

        if self._wait_event_queue_length is not False:
            wait_event_queue = self._kernel_name_to_wait_event_queue.setdefault(
                    prg_name, [])

            wait_event_queue.append(evt)
            if len(wait_event_queue) > self._wait_event_queue_length:
                wait_event_queue.pop(0).wait()

        return evt, result

    def freeze(self, array):
        array.finish()
        return array.with_queue(None)

    def thaw(self, array):
        return array.with_queue(self.queue)

    # }}}

    @memoize_method
    def transform_loopy_program(self, t_unit):
        # accommodate loopy with and without kernel callables

        default_entrypoint = _loopy_get_default_entrypoint(t_unit)
        options = default_entrypoint.options
        if not (options.return_dict and options.no_numpy):
            raise ValueError("Loopy kernel passed to call_loopy must "
                    "have return_dict and no_numpy options set. "
                    "Did you use meshmode.array_context.make_loopy_program "
                    "to create this kernel?")

<<<<<<< HEAD
        import loopy as lp
        for arg in program.args:
            if isinstance(arg.tags, ParameterValue):
                program = lp.fix_parameters(program, **{arg.name: arg.tags.value})

        # FIXME: This could be much smarter.
        # accommodate loopy with and without kernel callables
        try:
            all_inames = program.all_inames()
        except AttributeError:
            all_inames = program.root_kernel.all_inames()

        inner_iname = None
=======
        all_inames = default_entrypoint.all_inames()
        # FIXME: This could be much smarter.
        inner_iname = None
        if (len(default_entrypoint.instructions) == 1
                and isinstance(default_entrypoint.instructions[0], lp.Assignment)
                and any(isinstance(tag, FirstAxisIsElementsTag)
                    # FIXME: Firedrake branch lacks kernel tags
                    for tag in getattr(default_entrypoint, "tags", ()))):
            stmt, = default_entrypoint.instructions

            out_inames = [v.name for v in stmt.assignee.index_tuple]
            assert out_inames
            outer_iname = out_inames[0]
            if len(out_inames) >= 2:
                inner_iname = out_inames[1]

        elif "iel" in all_inames:
            outer_iname = "iel"

            if "idof" in all_inames:
                inner_iname = "idof"
        elif "i0" in all_inames:
            outer_iname = "i0"
>>>>>>> 6bab0e7a

        has_dof_array = False
        for arg in program.args:
            if isinstance(getattr(arg, "tags", None), IsDOFArray):
                has_dof_array = True
                break

        if len(all_inames) == 1:
            outer_iname = all_inames[0]
        elif program.name == "conn_projection_knl":
            outer_iname = "iel"
        # Needed for act_special_exp etc.
        elif "i0" in all_inames:
            outer_iname = "i0"
            if "i1" in all_inames:
                inner_iname = "i1"
<<<<<<< HEAD
        elif has_dof_array:
            # Ce n'est pas tout à fait correct. Whether or not an array is a dof
            # array has no bearing on the names of the loop variables. The "special"
            # math operations, for instance, name the variables i0, i1.
            outer_iname = "iel"
            inner_iname = "idof"
        else:
            raise ValueError("outer_iname not defined in {}.".format(program.name))
=======
        else:
            raise RuntimeError(
                "Unable to reason what outer_iname and inner_iname "
                f"needs to be; all_inames is given as: {all_inames}"
            )
>>>>>>> 6bab0e7a

        if inner_iname is not None:
            t_unit = lp.split_iname(t_unit, inner_iname, 16, inner_tag="l.0")
        return lp.tag_inames(t_unit, {outer_iname: "g.0"})

    def tag(self, tags: Union[Sequence[Tag], Tag], array):
        # Sorry, not capable.
        return array

    def tag_axis(self, iaxis, tags: Union[Sequence[Tag], Tag], array):
        # Sorry, not capable.
        return array

# }}}


# {{{ pytest integration


def _pytest_generate_tests_for_pyopencl_array_context(array_context_type, metafunc):
    import pyopencl as cl
    from pyopencl.tools import _ContextFactory

    class ArrayContextFactory(_ContextFactory):
        def __call__(self):
            ctx = super().__call__()
            return array_context_type(cl.CommandQueue(ctx))

        def __str__(self):
            return ("<array context factory for <pyopencl.Device '%s' on '%s'>" %
                    (self.device.name.strip(),
                     self.device.platform.name.strip()))

    import pyopencl.tools as cl_tools
    arg_names = cl_tools.get_pyopencl_fixture_arg_names(
            metafunc, extra_arg_names=["actx_factory"])

    if not arg_names:
        return

    arg_values, ids = cl_tools.get_pyopencl_fixture_arg_values()
    if "actx_factory" in arg_names:
        if "ctx_factory" in arg_names or "ctx_getter" in arg_names:
            raise RuntimeError("Cannot use both an 'actx_factory' and a "
                    "'ctx_factory' / 'ctx_getter' as arguments.")

        for arg_dict in arg_values:
            arg_dict["actx_factory"] = ArrayContextFactory(arg_dict["device"])

    arg_values = [
            tuple(arg_dict[name] for name in arg_names)
            for arg_dict in arg_values
            ]

    metafunc.parametrize(arg_names, arg_values, ids=ids)


def generate_pytest_generate_tests(array_context_type):
    """Generate a function to parametrize tests for pytest to use
    a :mod:`pyopencl` array context of the specified subtype.

    The returned function performs device enumeration analogously to
    :func:`pyopencl.tools.pytest_generate_tests_for_pyopencl`.

    Using the line:

    .. code-block:: python

       from meshmode.array_context import generate_pytest_generate_tests
       pytest_generate_tests =
            generate_pytest_generate_tests(<PyOpenCLArrayContext>)


    in your pytest test scripts allows you to use the arguments ctx_factory,
    device, or platform in your test functions, and they will automatically be
    run for each OpenCL device/platform in the system, as appropriate.

    It also allows you to specify the ``PYOPENCL_TEST`` environment variable
    for device selection.
    """

    from functools import partial

    return lambda metafunc: partial(
            _pytest_generate_tests_for_pyopencl_array_context,
            array_context_type)(metafunc)


def pytest_generate_tests_for_pyopencl_array_context(metafunc):
    """Parametrize tests for pytest to use a :mod:`pyopencl` array context.

    Performs device enumeration analogously to
    :func:`pyopencl.tools.pytest_generate_tests_for_pyopencl`.

    Using the line:

    .. code-block:: python

       from meshmode.array_context import pytest_generate_tests_for_pyopencl \
            as pytest_generate_tests

    in your pytest test scripts allows you to use the arguments ctx_factory,
    device, or platform in your test functions, and they will automatically be
    run for each OpenCL device/platform in the system, as appropriate.

    It also allows you to specify the ``PYOPENCL_TEST`` environment variable
    for device selection.
    """

    generate_pytest_generate_tests(PyOpenCLArrayContext)(metafunc)


# }}}


# vim: foldmethod=marker<|MERGE_RESOLUTION|>--- conflicted
+++ resolved
@@ -27,22 +27,14 @@
 import loopy as lp
 from loopy.version import MOST_RECENT_LANGUAGE_VERSION
 from pytools import memoize_method
-<<<<<<< HEAD
 from pytools.tag import Tag, UniqueTag
+from abc import ABC, abstractmethod
 
 __doc__ = """
 .. autofunction:: make_loopy_program
 .. autoclass:: IsDOFArray
-=======
-from pytools.tag import Tag
-from abc import ABC, abstractmethod
-
-
-__doc__ = """
-.. autofunction:: make_loopy_program
 .. autoclass:: CommonSubexpressionTag
 .. autoclass:: FirstAxisIsElementsTag
->>>>>>> 6bab0e7a
 .. autoclass:: ArrayContext
 .. autoclass:: PyOpenCLArrayContext
 .. autofunction:: pytest_generate_tests_for_pyopencl_array_context
@@ -73,7 +65,6 @@
             lang_version=MOST_RECENT_LANGUAGE_VERSION)
 
 
-<<<<<<< HEAD
 # {{{ Tags
 
 class IsDOFArray(Tag):
@@ -89,7 +80,7 @@
         self.value = value
 
     # }}}
-=======
+
 def _loopy_get_default_entrypoint(t_unit):
     try:
         # main and "kernel callables" branch
@@ -100,7 +91,6 @@
         except AttributeError:
             raise TypeError("unable to find default entry point for loopy "
                     "translation unit")
->>>>>>> 6bab0e7a
 
 
 # {{{ ArrayContext
@@ -381,7 +371,6 @@
                     ],
                 name="actx_special_%s" % c_name)
 
-<<<<<<< HEAD
         for arg in prog.args:
             if isinstance(arg, lp.ArrayArg):
                 arg.tags = IsDOFArray()
@@ -392,9 +381,7 @@
 
         return prog
 
-=======
     @abstractmethod
->>>>>>> 6bab0e7a
     def freeze(self, array):
         """Return a version of the context-defined array *array* that is
         'frozen', i.e. suitable for long-term storage and reuse. Frozen arrays
@@ -731,24 +718,23 @@
                     "Did you use meshmode.array_context.make_loopy_program "
                     "to create this kernel?")
 
-<<<<<<< HEAD
-        import loopy as lp
-        for arg in program.args:
+# Need to fix this since "program" is no longer a variable
+        for arg in t_unit.args:
             if isinstance(arg.tags, ParameterValue):
-                program = lp.fix_parameters(program, **{arg.name: arg.tags.value})
-
-        # FIXME: This could be much smarter.
-        # accommodate loopy with and without kernel callables
-        try:
-            all_inames = program.all_inames()
-        except AttributeError:
-            all_inames = program.root_kernel.all_inames()
-
-        inner_iname = None
-=======
+                t_unit = lp.fix_parameters(t_unit, **{arg.name: arg.tags.value})
+
         all_inames = default_entrypoint.all_inames()
+
+        has_dof_array = False
+        for arg in t_unit.args:
+            if isinstance(getattr(arg, "tags", None), IsDOFArray):
+                has_dof_array = True
+                break
+
         # FIXME: This could be much smarter.
         inner_iname = None
+        # New version
+        """
         if (len(default_entrypoint.instructions) == 1
                 and isinstance(default_entrypoint.instructions[0], lp.Assignment)
                 and any(isinstance(tag, FirstAxisIsElementsTag)
@@ -769,39 +755,32 @@
                 inner_iname = "idof"
         elif "i0" in all_inames:
             outer_iname = "i0"
->>>>>>> 6bab0e7a
-
-        has_dof_array = False
-        for arg in program.args:
-            if isinstance(getattr(arg, "tags", None), IsDOFArray):
-                has_dof_array = True
-                break
-
+        """
+
+        # My version
         if len(all_inames) == 1:
             outer_iname = all_inames[0]
-        elif program.name == "conn_projection_knl":
+        elif t_unit.name == "conn_projection_knl":
             outer_iname = "iel"
         # Needed for act_special_exp etc.
         elif "i0" in all_inames:
             outer_iname = "i0"
             if "i1" in all_inames:
                 inner_iname = "i1"
-<<<<<<< HEAD
+
         elif has_dof_array:
             # Ce n'est pas tout à fait correct. Whether or not an array is a dof
             # array has no bearing on the names of the loop variables. The "special"
             # math operations, for instance, name the variables i0, i1.
             outer_iname = "iel"
             inner_iname = "idof"
-        else:
-            raise ValueError("outer_iname not defined in {}.".format(program.name))
-=======
+        # End my version
+
         else:
             raise RuntimeError(
                 "Unable to reason what outer_iname and inner_iname "
                 f"needs to be; all_inames is given as: {all_inames}"
             )
->>>>>>> 6bab0e7a
 
         if inner_iname is not None:
             t_unit = lp.split_iname(t_unit, inner_iname, 16, inner_tag="l.0")
